--- conflicted
+++ resolved
@@ -336,12 +336,6 @@
   @Override
   public void setReference(double setpoint, double feedforward)
   {
-<<<<<<< HEAD
-    motor.set(isDriveMotor ? ControlMode.Velocity : ControlMode.Position,
-              isDriveMotor ? 
-                  setpoint * .1 : 
-                  placeInAppropriate0To360Scope(setpoint, motor.getSelectedSensorPosition() * positionConversionFactor),
-=======
     if (!Robot.isReal())
     {
       PhysicsSim.getInstance().run();
@@ -368,7 +362,6 @@
 
     motor.set(isDriveMotor ? ControlMode.Velocity : ControlMode.Position,
               convertToNativeSensorUnits(isDriveMotor ? (setpoint * .1) : setpoint),
->>>>>>> 3016c40f
               DemandType.ArbitraryFeedForward,
               feedforward);
   }
