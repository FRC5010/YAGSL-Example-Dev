package swervelib;

import edu.wpi.first.math.Matrix;
import edu.wpi.first.math.VecBuilder;
import edu.wpi.first.math.controller.SimpleMotorFeedforward;
import edu.wpi.first.math.geometry.Pose2d;
import edu.wpi.first.math.geometry.Pose3d;
import edu.wpi.first.math.geometry.Rotation2d;
import edu.wpi.first.math.geometry.Rotation3d;
import edu.wpi.first.math.geometry.Transform2d;
import edu.wpi.first.math.geometry.Translation2d;
import edu.wpi.first.math.geometry.Translation3d;
import edu.wpi.first.math.kinematics.ChassisSpeeds;
import edu.wpi.first.math.numbers.N1;
import edu.wpi.first.math.numbers.N4;
import edu.wpi.first.math.trajectory.Trajectory;
import edu.wpi.first.math.util.Units;
import edu.wpi.first.wpilibj.Timer;
import edu.wpi.first.wpilibj.smartdashboard.Field2d;
import edu.wpi.first.wpilibj.smartdashboard.SmartDashboard;
import java.util.ArrayList;
import java.util.List;
import java.util.Optional;

import swervelib.imu.SwerveIMU;
import swervelib.math.SwerveKinematics2;
import swervelib.math.SwerveMath;
import swervelib.math.SwerveModuleState2;
import swervelib.math.estimator.SwerveDrivePoseEstimator;
import swervelib.parser.SwerveControllerConfiguration;
import swervelib.parser.SwerveDriveConfiguration;
import swervelib.simulation.SwerveIMUSimulation;
import swervelib.telemetry.SwerveDriveTelemetry;
import swervelib.telemetry.SwerveDriveTelemetry.TelemetryVerbosity;

/**
 * Swerve Drive class representing and controlling the swerve drive.
 */
public class SwerveDrive
{

  /**
   * Swerve Kinematics object utilizing second order kinematics.
   */
  public final  SwerveKinematics2        kinematics;
  /**
   * Swerve drive configuration.
   */
  public final  SwerveDriveConfiguration swerveDriveConfiguration;
  /**
   * Swerve odometry.
   */
  public final  SwerveDrivePoseEstimator swerveDrivePoseEstimator;
  /**
   * Swerve modules.
   */
  private final SwerveModule[]           swerveModules;
  /**
   * Field object.
   */
  public        Field2d                  field                        = new Field2d();
  /**
   * Swerve controller for controlling heading of the robot.
   */
  public        SwerveController         swerveController;
  /**
   * Trustworthiness of the vision system Measured in expected standard deviation (meters of position and degrees of
   * rotation)
   */
  public        Matrix<N4, N1>           visionMeasurementStdDevs     = VecBuilder.fill(0.9, 0.9, 0.9, 0.9);
  /**
   * Invert odometry readings of drive motor positions, used as a patch for debugging currently.
   */
  public        boolean                  invertOdometry               = false;
  /**
   * Swerve IMU device for sensing the heading of the robot.
   */
  private       SwerveIMU                imu;
  /**
   * Simulation of the swerve drive.
   */
  private       SwerveIMUSimulation      simIMU;
  /**
   * Counter to synchronize the modules relative encoder with absolute encoder when not moving.
   */
  private       int                      moduleSynchronizationCounter = 0;
  /**
   * The last heading set in radians.
   */
  private       double                   lastHeadingRadians           = 0;

  /**
   * Creates a new swerve drivebase subsystem. Robot is controlled via the {@link SwerveDrive#drive} method, or via the
   * {@link SwerveDrive#setModuleStates} method. The {@link SwerveDrive#drive} method incorporates kinematics-- it takes
   * a translation and rotation, as well as parameters for field-centric and closed-loop velocity control.
   * {@link SwerveDrive#setModuleStates} takes a list of SwerveModuleStates and directly passes them to the modules.
   * This subsystem also handles odometry.
   *
   * @param config           The {@link SwerveDriveConfiguration} configuration to base the swerve drive off of.
   * @param controllerConfig The {@link SwerveControllerConfiguration} to use when creating the
   *                         {@link SwerveController}.
   */
  public SwerveDrive(
      SwerveDriveConfiguration config, SwerveControllerConfiguration controllerConfig)
  {
    swerveDriveConfiguration = config;
    swerveController = new SwerveController(controllerConfig);
    // Create Kinematics from swerve module locations.
    kinematics = new SwerveKinematics2(config.moduleLocationsMeters);

    // Create an integrator for angle if the robot is being simulated to emulate an IMU
    // If the robot is real, instantiate the IMU instead.
    if (SwerveDriveTelemetry.isSimulation)
    {
      simIMU = new SwerveIMUSimulation();
    } else
    {
      imu = config.imu;
      imu.factoryDefault();
    }

    this.swerveModules = config.modules;

    //    odometry = new SwerveDriveOdometry(kinematics, getYaw(), getModulePositions());
    swerveDrivePoseEstimator =
        new SwerveDrivePoseEstimator(
            kinematics,
            getGyroRotation3d(),
            getModuleStates(),
            new Pose3d(new Translation3d(0, 0, 0), new Rotation3d())); 
            // x,y,heading in radians; Vision measurement std dev, higher=less weight

    zeroGyro();

    // Initialize Telemetry
    if (SwerveDriveTelemetry.verbosity.ordinal() >= TelemetryVerbosity.LOW.ordinal())
    {
      SmartDashboard.putData("Field", field);
    }

    if (SwerveDriveTelemetry.verbosity.ordinal() >= TelemetryVerbosity.HIGH.ordinal())
    {
      SwerveDriveTelemetry.maxSpeed = swerveDriveConfiguration.maxSpeed;
      SwerveDriveTelemetry.maxAngularVelocity = swerveController.config.maxAngularVelocity;
      SwerveDriveTelemetry.moduleCount = swerveModules.length;
      SwerveDriveTelemetry.sizeFrontBack = Units.metersToInches(SwerveMath.getSwerveModule(swerveModules, true,
                                                                                           false).moduleLocation.getX() +
                                                                SwerveMath.getSwerveModule(swerveModules,
                                                                                           false,
                                                                                           false).moduleLocation.getX());
      SwerveDriveTelemetry.sizeLeftRight = Units.metersToInches(SwerveMath.getSwerveModule(swerveModules, false,
                                                                                           true).moduleLocation.getY() +
                                                                SwerveMath.getSwerveModule(swerveModules,
                                                                                           false,
                                                                                           false).moduleLocation.getY());
      SwerveDriveTelemetry.wheelLocations = new double[SwerveDriveTelemetry.moduleCount * 2];
      for (SwerveModule module : swerveModules)
      {
        SwerveDriveTelemetry.wheelLocations[module.moduleNumber * 2] = Units.metersToInches(
            module.configuration.moduleLocation.getX());
        SwerveDriveTelemetry.wheelLocations[(module.moduleNumber * 2) + 1] = Units.metersToInches(
            module.configuration.moduleLocation.getY());
      }
      SwerveDriveTelemetry.measuredStates = new double[SwerveDriveTelemetry.moduleCount * 2];
      SwerveDriveTelemetry.desiredStates = new double[SwerveDriveTelemetry.moduleCount * 2];
    }
  }

  /**
   * The primary method for controlling the drivebase. Takes a {@link Translation2d} and a rotation rate, and calculates
   * and commands module states accordingly. Can use either open-loop or closed-loop velocity control for the wheel
   * velocities. Also has field- and robot-relative modes, which affect how the translation vector is used. This method
   * defaults to no heading correction.
   *
   * @param translation   {@link Translation2d} that is the commanded linear velocity of the robot, in meters per
   *                      second. In robot-relative mode, positive x is torwards the bow (front) and positive y is
   *                      torwards port (left). In field-relative mode, positive x is away from the alliance wall (field
   *                      North) and positive y is torwards the left wall when looking through the driver station glass
   *                      (field West).
   * @param rotation      Robot angular rate, in radians per second. CCW positive. Unaffected by field/robot
   *                      relativity.
   * @param fieldRelative Drive mode. True for field-relative, false for robot-relative.
   * @param isOpenLoop    Whether to use closed-loop velocity control. Set to true to disable closed-loop.
   */
  public void drive(
      Translation2d translation, double rotation, boolean fieldRelative, boolean isOpenLoop)
  {
    drive(translation, rotation, fieldRelative, isOpenLoop, false);
  }

  /**
   * The primary method for controlling the drivebase. Takes a Translation2d and a rotation rate, and calculates and
   * commands module states accordingly. Can use either open-loop or closed-loop velocity control for the wheel
   * velocities. Also has field- and robot-relative modes, which affect how the translation vector is used.
   *
   * @param translation       {@link Translation2d} that is the commanded linear velocity of the robot, in meters per
   *                          second. In robot-relative mode, positive x is torwards the bow (front) and positive y is
   *                          torwards port (left). In field-relative mode, positive x is away from the alliance wall
   *                          (field North) and positive y is torwards the left wall when looking through the driver
   *                          station glass (field West).
   * @param rotation          Robot angular rate, in radians per second. CCW positive. Unaffected by field/robot
   *                          relativity.
   * @param fieldRelative     Drive mode. True for field-relative, false for robot-relative.
   * @param isOpenLoop        Whether to use closed-loop velocity control. Set to true to disable closed-loop.
   * @param headingCorrection Whether to correct heading when driving translationally. Set to true to enable.
   */
  public void drive(
      Translation2d translation, double rotation, boolean fieldRelative, boolean isOpenLoop, boolean headingCorrection)
  {
    // Creates a robot-relative ChassisSpeeds object, converting from field-relative speeds if
    // necessary.
    ChassisSpeeds velocity =
        fieldRelative
        ? ChassisSpeeds.fromFieldRelativeSpeeds(
            translation.getX(), translation.getY(), rotation, getYaw())
        : new ChassisSpeeds(translation.getX(), translation.getY(), rotation);

    // Heading Angular Velocity Deadband, might make a configuration option later.
    // Originally made by Team 1466 Webb Robotics.
    if (Math.abs(rotation) < 0.01 && headingCorrection)
    {
      velocity.omegaRadiansPerSecond =
          swerveController.headingCalculate(lastHeadingRadians, getYaw().getRadians());
    } else
    {
      lastHeadingRadians = getYaw().getRadians();
    }

    // Display commanded speed for testing
    if (SwerveDriveTelemetry.verbosity == TelemetryVerbosity.HIGH)
    {
      SmartDashboard.putString("RobotVelocity", velocity.toString());
    }
    if (SwerveDriveTelemetry.verbosity.ordinal() >= TelemetryVerbosity.HIGH.ordinal())
    {
      SwerveDriveTelemetry.desiredChassisSpeeds[1] = velocity.vyMetersPerSecond;
      SwerveDriveTelemetry.desiredChassisSpeeds[0] = velocity.vxMetersPerSecond;
      SwerveDriveTelemetry.desiredChassisSpeeds[2] = Math.toDegrees(velocity.omegaRadiansPerSecond);
    }

    // Calculate required module states via kinematics
    SwerveModuleState2[] swerveModuleStates = kinematics.toSwerveModuleStates(velocity);

    setModuleStates(swerveModuleStates, isOpenLoop);
  }

  /**
   * Set the module states (azimuth and velocity) directly. Used primarily for auto pathing.
   *
   * @param desiredStates A list of SwerveModuleStates to send to the modules.
   * @param isOpenLoop    Whether to use closed-loop velocity control. Set to true to disable closed-loop.
   */
  public void setModuleStates(SwerveModuleState2[] desiredStates, boolean isOpenLoop)
  {
    // Desaturates wheel speeds
    SwerveKinematics2.desaturateWheelSpeeds(desiredStates, swerveDriveConfiguration.maxSpeed);

    // Sets states
    for (SwerveModule module : swerveModules)
    {
      module.setDesiredState(desiredStates[module.moduleNumber], isOpenLoop);

      if (SwerveDriveTelemetry.verbosity.ordinal() >= TelemetryVerbosity.HIGH.ordinal())
      {
        SwerveDriveTelemetry.desiredStates[module.moduleNumber *
                                           2] = desiredStates[module.moduleNumber].angle.getDegrees();
        SwerveDriveTelemetry.desiredStates[(module.moduleNumber * 2) +
                                           1] = desiredStates[module.moduleNumber].speedMetersPerSecond;
      }
      if (SwerveDriveTelemetry.verbosity == TelemetryVerbosity.HIGH)
      {
        SmartDashboard.putNumber(
            "Module " + module.moduleNumber + " Speed Setpoint: ",
            desiredStates[module.moduleNumber].speedMetersPerSecond);
        SmartDashboard.putNumber(
            "Module " + module.moduleNumber + " Angle Setpoint: ",
            desiredStates[module.moduleNumber].angle.getDegrees());
      }
    }
  }

  /**
   * Set chassis speeds with closed-loop velocity control.
   *
   * @param chassisSpeeds Chassis speeds to set.
   */
  public void setChassisSpeeds(ChassisSpeeds chassisSpeeds)
  {
    SwerveDriveTelemetry.desiredChassisSpeeds[1] = chassisSpeeds.vyMetersPerSecond;
    SwerveDriveTelemetry.desiredChassisSpeeds[0] = chassisSpeeds.vxMetersPerSecond;
    SwerveDriveTelemetry.desiredChassisSpeeds[2] = Math.toDegrees(chassisSpeeds.omegaRadiansPerSecond);

    setModuleStates(kinematics.toSwerveModuleStates(chassisSpeeds), false);
  }

  /**
   * Gets the current pose (position and rotation) of the robot, as reported by odometry.
   *
   * @return The robot's pose
   */
  public Pose2d getPose()
  {
    return swerveDrivePoseEstimator.getEstimatedPosition();
  }

  /**
   * Gets the current pose (position and rotation) of the robot, as reported by odometry.
   *
   * @return The robot's pose
   */
  public Pose3d getPose3d()
  {
    return swerveDrivePoseEstimator.getEstimatedPosition3d();
  }


  /**
   * Gets the current field-relative velocity (x, y and omega) of the robot
   *
   * @return A ChassisSpeeds object of the current field-relative velocity
   */
  public ChassisSpeeds getFieldVelocity()
  {
    // ChassisSpeeds has a method to convert from field-relative to robot-relative speeds,
    // but not the reverse.  However, because this transform is a simple rotation, negating the
    // angle
    // given as the robot angle reverses the direction of rotation, and the conversion is reversed.
    return ChassisSpeeds.fromFieldRelativeSpeeds(
        kinematics.toChassisSpeeds(getStates()), getYaw().unaryMinus());
  }

  /**
   * Gets the current robot-relative velocity (x, y and omega) of the robot
   *
   * @return A ChassisSpeeds object of the current robot-relative velocity
   */
  public ChassisSpeeds getRobotVelocity()
  {
    return kinematics.toChassisSpeeds(getStates());
  }

  /**
   * Resets odometry to the given pose. Gyro angle and module positions do not need to be reset when calling this
   * method. However, if either gyro angle or module position is reset, this must be called in order for odometry to
   * keep working.
   *
   * @param pose The pose to set the odometry to
   */
  public void resetOdometry(Pose3d pose)
  {
    swerveDrivePoseEstimator.resetPosition(getGyroRotation3d(), getModuleStates(), pose);
    resetDriveEncoders();
  }

  /**
   * Post the trajectory to the field
   *
   * @param trajectory the trajectory to post.
   */
  public void postTrajectory(Trajectory trajectory)
  {
    if (SwerveDriveTelemetry.verbosity.ordinal() >= TelemetryVerbosity.LOW.ordinal())
    {
      field.getObject("Trajectory").setTrajectory(trajectory);
    }
  }

  /**
   * Gets the current module states (azimuth and velocity)
   *
   * @return A list of SwerveModuleStates containing the current module states
   */
  public SwerveModuleState2[] getStates()
  {
    SwerveModuleState2[] states = new SwerveModuleState2[swerveDriveConfiguration.moduleCount];
    for (SwerveModule module : swerveModules)
    {
      states[module.moduleNumber] = module.getState();
      if (invertOdometry)
      {
        states[module.moduleNumber].distanceMeters *= -1;
      }
    }
    return states;
  }

  /**
   * Gets the current module positions (azimuth and wheel position (meters)). Inverts the distance from each module if
   * {@link #invertOdometry} is true.
   *
   * @return A list of SwerveModuleState2s containg the current module positions
   */
  public SwerveModuleState2[] getModuleStates()
  {
    SwerveModuleState2[] states =
        new SwerveModuleState2[swerveDriveConfiguration.moduleCount];
    for (SwerveModule module : swerveModules)
    {
      states[module.moduleNumber] = module.getState();
      if (invertOdometry)
      {
        states[module.moduleNumber].speedMetersPerSecond *= -1;
      }
    }
    return states;
  }

  /**
   * Resets the gyro angle to zero and resets odometry to the same position, but facing toward 0.
   */
  public void zeroGyro()
  {
    // Resets the real gyro or the angle accumulator, depending on whether the robot is being
    // simulated
    if (!SwerveDriveTelemetry.isSimulation)
    {
      imu.setYaw(0);
    } else
    {
      simIMU.setAngle(0);
    }
    swerveController.lastAngleScalar = 0;
<<<<<<< HEAD
    resetOdometry(new Pose3d(getPose3d().getTranslation(), new Rotation3d()));
=======
    lastHeadingRadians = 0;
    resetOdometry(new Pose2d(getPose().getTranslation(), new Rotation2d()));
>>>>>>> e3c8e798
  }

  /**
   * Gets the current yaw angle of the robot, as reported by the imu. CCW positive, not wrapped.
   *
   * @return The yaw as a {@link Rotation2d} angle
   */
  public Rotation2d getYaw()
  {
    // Read the imu if the robot is real or the accumulator if the robot is simulated.
    if (!SwerveDriveTelemetry.isSimulation) {
      return swerveDriveConfiguration.invertedIMU
              ? Rotation2d.fromRadians(imu.getRotation3d().unaryMinus().getZ())
              : Rotation2d.fromRadians(imu.getRotation3d().getZ());
    } else {
      return simIMU.getYaw();
    }
  }

  /**
   * Gets the current pitch angle of the robot, as reported by the imu.
   *
   * @return The heading as a {@link Rotation2d} angle
   */
  public Rotation2d getPitch()
  {
    // Read the imu if the robot is real or the accumulator if the robot is simulated.
    if (!SwerveDriveTelemetry.isSimulation) {
      return swerveDriveConfiguration.invertedIMU
              ? Rotation2d.fromRadians(imu.getRotation3d().unaryMinus().getY())
              : Rotation2d.fromRadians(imu.getRotation3d().getY());
    } else {
      return simIMU.getPitch();
    }
  }

  /**
   * Gets the current roll angle of the robot, as reported by the imu.
   *
   * @return The heading as a {@link Rotation2d} angle
   */
  public Rotation2d getRoll()
  {
    // Read the imu if the robot is real or the accumulator if the robot is simulated.
    if (!SwerveDriveTelemetry.isSimulation) {
      return swerveDriveConfiguration.invertedIMU
              ? Rotation2d.fromRadians(imu.getRotation3d().unaryMinus().getX())
              : Rotation2d.fromRadians(imu.getRotation3d().getX());
    } else {
      return simIMU.getRoll();
    }
  }

  /**
   * Gets the current gyro {@link Rotation3d} of the robot, as reported by the imu.
   *
   * @return The heading as a {@link Rotation3d} angle
   */
  public Rotation3d getGyroRotation3d()
  {
    // Read the imu if the robot is real or the accumulator if the robot is simulated.
    if (!SwerveDriveTelemetry.isSimulation) {
      return swerveDriveConfiguration.invertedIMU
          ? imu.getRotation3d().unaryMinus()
          : imu.getRotation3d();
    } else {
      return simIMU.getGyroRotation3d();
    }
  }

    /**
   * Gets current acceleration of the robot in m/s/s. If gyro unsupported returns empty.
   *
   * @return acceleration of the robot as a {@link Translation3d}
   */
  public Optional<Translation3d> getAccel() {
    if (!SwerveDriveTelemetry.isSimulation) {
      return imu.getAccel();
    } else {
      return simIMU.getAccel();
    }
  }

  /**
   * Gets current acceleration of the robot in m/s/s
   * @return acceleration of the robot as a {@link Translation3d}
   */
  public Optional<Translation3d> getAccel() {
    Double[] accel = new Double[3];
    if (!SwerveDriveTelemetry.isSimulation)
    {
      imu.getAccel(accel);
    } else {
      simIMU.getAccel(accel);
    }
    return !accel[0].isNaN() || !accel[1].isNaN() || !accel[2].isNaN() 
           ? Optional.of(new Translation3d(accel[0], accel[1], accel[2]).rotateBy(getGyroRotation3d()))
           : Optional.empty();
  }

  /**
   * Sets the drive motors to brake/coast mode.
   *
   * @param brake True to set motors to brake mode, false for coast.
   */
  public void setMotorIdleMode(boolean brake)
  {
    for (SwerveModule swerveModule : swerveModules)
    {
      swerveModule.setMotorBrake(brake);
    }
  }

  /**
   * Point all modules toward the robot center, thus making the robot very difficult to move. Forcing the robot to keep
   * the current pose.
   */
  public void lockPose()
  {
    // Sets states
    for (SwerveModule swerveModule : swerveModules)
    {
      SwerveModuleState2 desiredState =
          new SwerveModuleState2(0, 0, 0, swerveModule.configuration.moduleLocation.getAngle(), 0);
      if (SwerveDriveTelemetry.verbosity.ordinal() >= TelemetryVerbosity.HIGH.ordinal())
      {
        SwerveDriveTelemetry.desiredStates[swerveModule.moduleNumber * 2] =
            desiredState.angle.getDegrees();
        SwerveDriveTelemetry.desiredStates[(swerveModule.moduleNumber * 2) + 1] =
            desiredState.speedMetersPerSecond;
      }
      swerveModule.setDesiredState(desiredState, false);

    }
  }

  /**
   * Get the swerve module poses and on the field relative to the robot.
   *
   * @param robotPose Robot pose.
   * @return Swerve module poses.
   */
  public Pose2d[] getSwerveModulePoses(Pose2d robotPose)
  {
    Pose2d[]     poseArr = new Pose2d[swerveDriveConfiguration.moduleCount];
    List<Pose2d> poses   = new ArrayList<>();
    for (SwerveModule module : swerveModules)
    {
      poses.add(
          robotPose.plus(
              new Transform2d(module.configuration.moduleLocation, module.getState().angle)));
    }
    return poses.toArray(poseArr);
  }

  /**
   * Setup the swerve module feedforward.
   *
   * @param feedforward Feedforward for the drive motor on swerve modules.
   */
  public void replaceSwerveModuleFeedforward(SimpleMotorFeedforward feedforward)
  {
    for (SwerveModule swerveModule : swerveModules)
    {
      swerveModule.feedforward = feedforward;
    }
  }

  /**
   * Update odometry should be run every loop. Synchronizes module absolute encoders with relative encoders
   * periodically. In simulation mode will also post the pose of each module. Updates SmartDashboard with module encoder
   * readings and states.
   */
  public void updateOdometry()
  {
    // Update odometry
    swerveDrivePoseEstimator.update(getGyroRotation3d(), getModuleStates());

    // Update angle accumulator if the robot is simulated
    if (SwerveDriveTelemetry.verbosity.ordinal() >= TelemetryVerbosity.HIGH.ordinal())
    {
      Pose2d[] modulePoses = getSwerveModulePoses(swerveDrivePoseEstimator.getEstimatedPosition());
      if (SwerveDriveTelemetry.isSimulation)
      {
        simIMU.updateOdometry(
            kinematics,
            getStates(),
            modulePoses,
            field);
      }

      ChassisSpeeds measuredChassisSpeeds = getRobotVelocity();
      SwerveDriveTelemetry.measuredChassisSpeeds[1] = measuredChassisSpeeds.vyMetersPerSecond;
      SwerveDriveTelemetry.measuredChassisSpeeds[0] = measuredChassisSpeeds.vxMetersPerSecond;
      SwerveDriveTelemetry.measuredChassisSpeeds[2] = Math.toDegrees(measuredChassisSpeeds.omegaRadiansPerSecond);
      SwerveDriveTelemetry.robotRotation = getYaw().getDegrees();
    }

    if (SwerveDriveTelemetry.verbosity.ordinal() >= TelemetryVerbosity.LOW.ordinal())
    {
      field.setRobotPose(swerveDrivePoseEstimator.getEstimatedPosition());
    }

    double sumOmega = 0;
    for (SwerveModule module : swerveModules)
    {
      SwerveModuleState2 moduleState = module.getState();
      sumOmega += Math.abs(moduleState.omegaRadPerSecond);
      if (SwerveDriveTelemetry.verbosity == TelemetryVerbosity.HIGH)
      {
        SmartDashboard.putNumber(
            "Module" + module.moduleNumber + "Relative Encoder", module.getRelativePosition());
        SmartDashboard.putNumber(
            "Module" + module.moduleNumber + "Absolute Encoder", module.getAbsolutePosition());
      }
      if (SwerveDriveTelemetry.verbosity.ordinal() >= TelemetryVerbosity.HIGH.ordinal())
      {
        SwerveDriveTelemetry.measuredStates[module.moduleNumber * 2] = moduleState.angle.getDegrees();
        SwerveDriveTelemetry.measuredStates[(module.moduleNumber * 2) + 1] = moduleState.speedMetersPerSecond;
      }
    }

    // If the robot isn't moving synchronize the encoders every 100ms (Inspired by democrat's SDS
    // lib)
    // To ensure that everytime we initialize it works.
    if (sumOmega <= .01 && ++moduleSynchronizationCounter > 5)
    {
      synchronizeModuleEncoders();
      moduleSynchronizationCounter = 0;
    }

    if (SwerveDriveTelemetry.verbosity.ordinal() >= TelemetryVerbosity.HIGH.ordinal())
    {
      SwerveDriveTelemetry.updateData();
    }
  }

  /**
   * Synchronize angle motor integrated encoders with data from absolute encoders.
   */
  public void synchronizeModuleEncoders()
  {
    for (SwerveModule module : swerveModules)
    {
      module.synchronizeEncoders();
    }
  }

  /**
   * Add a vision measurement to the {@link SwerveDrivePoseEstimator} and update the {@link SwerveIMU} gyro reading with
   * the given timestamp of the vision measurement.
   *
   * @param robotPose       Robot {@link Pose2d} as measured by vision.
   * @param timestamp       Timestamp the measurement was taken as time since startup, should be taken from
   *                        {@link Timer#getFPGATimestamp()} or similar sources.
   * @param soft            Add vision estimate using the
   *                        {@link SwerveDrivePoseEstimator#addVisionMeasurement(Pose3d, double)} function, or hard
   *                        reset odometry with the given position with
   *                        {@link SwerveDrivePoseEstimator#resetPosition(Rotation2d,
   *                        SwerveModuleState2[], Pose2d)}.
   * @param trustWorthiness Trust level of vision reading when using a soft measurement, used to multiply the standard
   *                        deviation. Set to 1 for full trust.
   */
  public void addVisionMeasurement(Pose3d robotPose, double timestamp, boolean soft, double trustWorthiness)
  {
    if (soft)
    {
      swerveDrivePoseEstimator.addVisionMeasurement(robotPose, timestamp,
                                                    visionMeasurementStdDevs.times(1.0 / trustWorthiness));
    } else
    {
      swerveDrivePoseEstimator.resetPosition(robotPose.getRotation(), getModuleStates(), robotPose);
      resetDriveEncoders();
    }

    if (!SwerveDriveTelemetry.isSimulation)
    {
      imu.setYaw(swerveDrivePoseEstimator.getEstimatedPosition3d().getRotation().getZ());
      // Yaw reset recommended by Team 1622
    } else
    {
      simIMU.setAngle(swerveDrivePoseEstimator.getEstimatedPosition3d().getRotation().getZ());
    }
  }

  /**
   * Reset the drive encoders to 0 for all swerve modules.
   */
  public void resetDriveEncoders()
  {
    for (SwerveModule module : swerveModules)
    {
      module.resetEncoder();
    }
  }
}<|MERGE_RESOLUTION|>--- conflicted
+++ resolved
@@ -127,7 +127,7 @@
             kinematics,
             getGyroRotation3d(),
             getModuleStates(),
-            new Pose3d(new Translation3d(0, 0, 0), new Rotation3d())); 
+            new Pose3d(new Translation3d(0, 0, 0), new Rotation3d()));
             // x,y,heading in radians; Vision measurement std dev, higher=less weight
 
     zeroGyro();
@@ -420,12 +420,8 @@
       simIMU.setAngle(0);
     }
     swerveController.lastAngleScalar = 0;
-<<<<<<< HEAD
+    lastHeadingRadians = 0;
     resetOdometry(new Pose3d(getPose3d().getTranslation(), new Rotation3d()));
-=======
-    lastHeadingRadians = 0;
-    resetOdometry(new Pose2d(getPose().getTranslation(), new Rotation2d()));
->>>>>>> e3c8e798
   }
 
   /**
@@ -507,23 +503,6 @@
     } else {
       return simIMU.getAccel();
     }
-  }
-
-  /**
-   * Gets current acceleration of the robot in m/s/s
-   * @return acceleration of the robot as a {@link Translation3d}
-   */
-  public Optional<Translation3d> getAccel() {
-    Double[] accel = new Double[3];
-    if (!SwerveDriveTelemetry.isSimulation)
-    {
-      imu.getAccel(accel);
-    } else {
-      simIMU.getAccel(accel);
-    }
-    return !accel[0].isNaN() || !accel[1].isNaN() || !accel[2].isNaN() 
-           ? Optional.of(new Translation3d(accel[0], accel[1], accel[2]).rotateBy(getGyroRotation3d()))
-           : Optional.empty();
   }
 
   /**
