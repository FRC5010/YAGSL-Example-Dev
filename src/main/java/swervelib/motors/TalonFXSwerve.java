package swervelib.motors;

import com.ctre.phoenix.motorcontrol.ControlMode;
import com.ctre.phoenix.motorcontrol.DemandType;
import com.ctre.phoenix.motorcontrol.NeutralMode;
import com.ctre.phoenix.motorcontrol.can.TalonFXConfiguration;
import com.ctre.phoenix.motorcontrol.can.WPI_TalonFX;
import edu.wpi.first.math.geometry.Rotation2d;
import frc.robot.Robot;
import swervelib.encoders.SwerveAbsoluteEncoder;
import swervelib.math.SwerveMath;
import swervelib.parser.PIDFConfig;
import swervelib.simulation.ctre.PhysicsSim;

/**
 * {@link com.ctre.phoenix.motorcontrol.can.TalonFX} Swerve Motor.
 */
public class TalonFXSwerve extends SwerveMotor
{

  /**
   * Factory default already occurred.
   */
  private final boolean factoryDefaultOccurred = false;
  /**
   * TalonFX motor controller.
   */
  WPI_TalonFX motor;
  /**
   * Current TalonFX configuration.
   */
  private final TalonFXConfiguration configuration            = new TalonFXConfiguration();
  /**
   * Whether the absolute encoder is integrated.
   */
  private final boolean              absoluteEncoder          = false;
  /**
   * The position conversion factor to convert raw sensor units to Meters Per 100ms, or Ticks to Degrees.
   */
  private       double               positionConversionFactor = 1;
  /**
   * If the TalonFX configuration has changed.
   */
  private       boolean              configChanged            = true;

  /**
   * Constructor for TalonFX swerve motor.
   *
   * @param motor        Motor to use.
   * @param isDriveMotor Whether this motor is a drive motor.
   */
  public TalonFXSwerve(WPI_TalonFX motor, boolean isDriveMotor)
  {
    this.isDriveMotor = isDriveMotor;
    this.motor = motor;

    factoryDefaults();
    clearStickyFaults();

    if (!Robot.isReal())
    {
      PhysicsSim.getInstance().addTalonFX(motor, .00001, 6800 * 10);
    }
  }

  /**
   * Construct the TalonFX swerve motor given the ID and CANBus.
   *
   * @param id           ID of the TalonFX on the CANBus.
   * @param canbus       CANBus on which the TalonFX is on.
   * @param isDriveMotor Whether the motor is a drive or steering motor.
   */
  public TalonFXSwerve(int id, String canbus, boolean isDriveMotor)
  {
    this(new WPI_TalonFX(id, canbus), isDriveMotor);
  }

  /**
   * Construct the TalonFX swerve motor given the ID.
   *
   * @param id           ID of the TalonFX on the canbus.
   * @param isDriveMotor Whether the motor is a drive or steering motor.
   */
  public TalonFXSwerve(int id, boolean isDriveMotor)
  {
    this(new WPI_TalonFX(id), isDriveMotor);
  }

  /**
   * Put an angle within the the 360 deg scope of a reference. For example, given a scope reference
   * of 756 degrees, assumes the full scope is (720-1080), and places an angle of 22 degrees into
   * it, returning 742 deg.
   *
   * @param scopeReference Current Angle (deg)
   * @param newAngle       Target Angle (deg)
   * @return               Closest angle within scope (deg)
   */
  private double placeInAppropriate0To360Scope(double scopeReference, double newAngle) {
    double lowerBound;
    double upperBound;
    double lowerOffset = scopeReference % 360;

    // Create the interval from the reference angle. 
    if (lowerOffset >= 0) 
    {
      lowerBound = scopeReference - lowerOffset;
      upperBound = scopeReference + (360 - lowerOffset);
    } else 
    {
      upperBound = scopeReference - lowerOffset;
      lowerBound = scopeReference - (360 + lowerOffset);
    }
    // Put the angle in the interval.
    while (newAngle < lowerBound) 
    {
      newAngle += 360;
    }
    while (newAngle > upperBound) 
    {
      newAngle -= 360;
    }
    // Smooth the transition between interval boundaries.
    if (newAngle - scopeReference > 180) 
    {
      newAngle -= 360;
    } else if (newAngle - scopeReference < -180) 
    {
      newAngle += 360;
    }
    return newAngle;
  }

  /**
   * Configure the factory defaults.
   */
  @Override
  public void factoryDefaults()
  {
    if (!factoryDefaultOccurred)
    {
      motor.configFactoryDefault();
      motor.setSensorPhase(true);
    }
  }

  /**
   * Clear the sticky faults on the motor controller.
   */
  @Override
  public void clearStickyFaults()
  {
    motor.clearStickyFaults();
  }


  /**
   * Set the absolute encoder to be a compatible absolute encoder.
   *
   * @param encoder The encoder to use.
   */
  @Override
  public SwerveMotor setAbsoluteEncoder(SwerveAbsoluteEncoder encoder)
  {
    /*if (encoder.getAbsoluteEncoder() instanceof CANCoder)
    {
      configuration.primaryPID.selectedFeedbackSensor = FeedbackDevice.RemoteSensor0;
      configuration.remoteFilter0.remoteSensorDeviceID = ((CANCoder) encoder.getAbsoluteEncoder()).getDeviceID();
      configuration.remoteFilter0.remoteSensorSource = RemoteSensorSource.CANCoder;
//      motor.configSelectedFeedbackSensor(RemoteFeedbackDevice.RemoteSensor0);
//      motor.configRemoteFeedbackFilter((CANCoder) encoder.getAbsoluteEncoder(),
//                                       CTRE_remoteSensor.REMOTE_SENSOR_0.ordinal());
      configChanged = true;
      absoluteEncoder = true;
    }*/
    return this;
  }

  /**
   * Configure the integrated encoder for the swerve module. Sets the conversion factors for position and velocity.
   *
   * @param positionConversionFactor The conversion factor to apply for position. <p><br /> Degrees: <br />
   *                                 <code>
   *                                 360 / (angleGearRatio * encoderTicksPerRotation)
   *                                 </code><br /></p>
   *                                 <p><br />Meters:<br />
   *                                 <code>
   *                                 (Math.PI * wheelDiameter) / (driveGearRatio * encoderTicksPerRotation)
   *                                 </code>
   *                                 </p>
   */
  @Override
  public void configureIntegratedEncoder(double positionConversionFactor)
  {
    this.positionConversionFactor = positionConversionFactor;
//    configuration.primaryPID.selectedFeedbackCoefficient = positionConversionFactor;
//    configChanged = true;
//    motor.configSelectedFeedbackCoefficient(positionConversionFactor);
  }

  /**
   * Configure the PIDF values for the closed loop controller. 0 is disabled or off.
   *
   * @param config Configuration class holding the PIDF values.
   */
  @Override
  public void configurePIDF(PIDFConfig config)
  {
//    int slotIdx = isDriveMotor ? CTRE_slotIdx.Velocity.ordinal() : CTRE_slotIdx.Turning.ordinal();
//    slotIdx = 0;
//    motor.config_kP(slotIdx, config.p);
//    motor.config_kI(slotIdx, config.i);
//    motor.config_kD(slotIdx, config.d);
//    motor.config_kF(slotIdx, config.f);
//    motor.config_IntegralZone(slotIdx, config.iz);
//    motor.configClosedLoopPeakOutput(slotIdx, config.output.max);
    configuration.slot0.kP = config.p;
    configuration.slot0.kI = config.i;
    configuration.slot0.kD = config.d;
    configuration.slot0.kF = config.f;
    configuration.slot0.integralZone = config.iz;
    configuration.slot0.closedLoopPeakOutput = config.output.max;
    configChanged = true;
  }

  /**
   * Configure the PID wrapping for the position closed loop controller.
   *
   * @param minInput Minimum PID input.
   * @param maxInput Maximum PID input.
   */
  @Override
  public void configurePIDWrapping(double minInput, double maxInput)
  {
    // Do nothing
  }

  /**
   * Set the idle mode.
   *
   * @param isBrakeMode Set the brake mode.
   */
  @Override
  public void setMotorBrake(boolean isBrakeMode)
  {
    motor.setNeutralMode(isBrakeMode ? NeutralMode.Brake : NeutralMode.Coast);
  }

  /**
   * Set the motor to be inverted.
   *
   * @param inverted State of inversion.
   */
  @Override
  public void setInverted(boolean inverted)
  {
    motor.setInverted(inverted);
  }

  /**
   * Save the configurations from flash to EEPROM.
   */
  @Override
  public void burnFlash()
  {
    if (configChanged)
    {
      motor.configAllSettings(configuration);
      configChanged = false;
    }
  }

  /**
   * Set the percentage output.
   *
   * @param percentOutput percent out for the motor controller.
   */
  @Override
  public void set(double percentOutput)
  {
    motor.set(percentOutput);
  }

  /**
   * Convert the setpoint into native sensor units.
   *
   * @param setpoint Setpoint to mutate. In meters per second or degrees.
   * @return Setpoint as native sensor units. Encoder ticks per 100ms, or Encoder tick.
   */
  public double convertToNativeSensorUnits(double setpoint)
  {
    setpoint = isDriveMotor ? (setpoint * .1) : setpoint;
    return setpoint / positionConversionFactor;
  }

  /**
   * Normalize the given value depending on the module. If angle motor then value will be normalized.
   *
   * @param value Meters or Degrees
   * @return Normalized value.
   */
  public double normalize(double value)
  {
    return isDriveMotor ? value : (SwerveMath.normalizeAngle(value));
  }

  /**
   * Set the closed loop PID controller reference point.
   *
   * @param setpoint    Setpoint in MPS or Angle in degrees.
   * @param feedforward Feedforward in volt-meter-per-second or kV.
   */
  @Override
  public void setReference(double setpoint, double feedforward)
  {
    if (!Robot.isReal())
    {
      PhysicsSim.getInstance().run();
    }

    burnFlash();

    if (!isDriveMotor)
    {
      System.out.println("The angle motor is " + motor.getDeviceID());
      System.out.println("Setpoint " + Math.round(normalize(setpoint)));
      System.out.println("Current point " + Math.round(getPosition()));

      // Credit to Team 3538!
      // Inspired from https://github.com/FRC-Team3538/FRC2023-beta/blob/java/src/main/java/io/robojackets/subsystems/SwerveModule.java#L176-L199
      Rotation2d normalized_target_angle = Rotation2d.fromDegrees(SwerveMath.normalizeAngle(setpoint));
      Rotation2d actual_current_angle    = Rotation2d.fromDegrees(getRawPosition());
      Rotation2d normalized_actual_current_angle = Rotation2d.fromDegrees(
          SwerveMath.normalizeAngle(actual_current_angle.getDegrees()));

      Rotation2d target_diff = normalized_target_angle.minus(normalized_actual_current_angle);

      setpoint = Math.toDegrees(actual_current_angle.getRadians() + target_diff.getRadians());
    }

    motor.set(isDriveMotor ? ControlMode.Velocity : ControlMode.Position,
              convertToNativeSensorUnits(setpoint),
              DemandType.ArbitraryFeedForward,
              feedforward);

//    if(!Robot.isReal() && !isDriveMotor)
//    {
//      motor.setSelectedSensorPosition(convertToNativeSensorUnits(setpoint)); // If only, if only...
//    }

  }

  /**
   * Get the velocity of the integrated encoder.
   *
   * @return velocity in Meters Per Second, or Degrees per Second.
   */
  @Override
  public double getVelocity()
  {
    return normalize((motor.getSelectedSensorVelocity() * 10) * positionConversionFactor);
  }

  /**
   * Get the raw position.
   *
   * @return Position in meters or degrees.
   */
  public double getRawPosition()
  {
    return motor.getSelectedSensorPosition() * positionConversionFactor;
  }

  /**
   * Get the position of the integrated encoder.
   *
   * @return Position in Meters or Degrees.
   */
  @Override
  public double getPosition()
  {
<<<<<<< HEAD
    return isDriveMotor ? 
          motor.getSelectedSensorPosition() * positionConversionFactor : 
          (motor.getSelectedSensorPosition() * positionConversionFactor) % 360;
=======
    return normalize(getRawPosition());
>>>>>>> e8f00f4d
  }

  /**
   * Set the integrated encoder position.
   *
   * @param position Integrated encoder position. Should be angle in degrees or meters.
   */
  @Override
  public void setPosition(double position)
  {
    if (!absoluteEncoder && Robot.isReal())
    {
      motor.setSelectedSensorPosition(convertToNativeSensorUnits(position));
    }
  }

  /**
   * Set the voltage compensation for the swerve module motor.
   *
   * @param nominalVoltage Nominal voltage for operation to output to.
   */
  @Override
  public void setVoltageCompensation(double nominalVoltage)
  {
//    motor.enableVoltageCompensation(true);
//    motor.configVoltageCompSaturation(nominalVoltage);
    configuration.voltageCompSaturation = nominalVoltage;
    configChanged = true;
  }

  /**
   * Set the current limit for the swerve drive motor, remember this may cause jumping if used in conjunction with
   * voltage compensation. This is useful to protect the motor from current spikes.
   *
   * @param currentLimit Current limit in AMPS at free speed.
   */
  @Override
  public void setCurrentLimit(int currentLimit)
  {
//    SupplyCurrentLimitConfiguration config = new SupplyCurrentLimitConfiguration();
//    motor.configGetSupplyCurrentLimit(config);
//    config.currentLimit = currentLimit;
//    config.enable = true;
//    motor.configSupplyCurrentLimit(config);
    configuration.supplyCurrLimit.currentLimit = currentLimit;
    configuration.supplyCurrLimit.enable = true;
    configChanged = true;
  }

  /**
   * Set the maximum rate the open/closed loop output can change by.
   *
   * @param rampRate Time in seconds to go from 0 to full throttle.
   */
  @Override
  public void setLoopRampRate(double rampRate)
  {
//    motor.configClosedloopRamp(rampRate);
//    motor.configOpenloopRamp(rampRate);
    configuration.closedloopRamp = rampRate;
    configuration.openloopRamp = rampRate;
    configChanged = true;
  }

  /**
   * Get the motor object from the module.
   *
   * @return Motor object.
   */
  @Override
  public Object getMotor()
  {
    return motor;
  }

  /**
   * Queries whether the absolute encoder is directly attached to the motor controller.
   *
   * @return connected absolute encoder state.
   */
  @Override
  public boolean isAttachedAbsoluteEncoder()
  {
    return absoluteEncoder;
  }

}<|MERGE_RESOLUTION|>--- conflicted
+++ resolved
@@ -367,24 +367,20 @@
    */
   public double getRawPosition()
   {
-    return motor.getSelectedSensorPosition() * positionConversionFactor;
-  }
-
-  /**
-   * Get the position of the integrated encoder.
-   *
-   * @return Position in Meters or Degrees.
-   */
-  @Override
-  public double getPosition()
-  {
-<<<<<<< HEAD
     return isDriveMotor ? 
           motor.getSelectedSensorPosition() * positionConversionFactor : 
           (motor.getSelectedSensorPosition() * positionConversionFactor) % 360;
-=======
+  }
+
+  /**
+   * Get the position of the integrated encoder.
+   *
+   * @return Position in Meters or Degrees.
+   */
+  @Override
+  public double getPosition()
+  {
     return normalize(getRawPosition());
->>>>>>> e8f00f4d
   }
 
   /**
