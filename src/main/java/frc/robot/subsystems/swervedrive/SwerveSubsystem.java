// Copyright (c) FIRST and other WPILib contributors.
// Open Source Software; you can modify and/or share it under the terms of
// the WPILib BSD license file in the root directory of this project.

package frc.robot.subsystems.swervedrive;

<<<<<<< HEAD
import java.io.File;
import java.util.Arrays;
import java.util.function.DoubleSupplier;

import org.photonvision.PhotonCamera;
import org.photonvision.targeting.PhotonPipelineResult;

import com.pathplanner.lib.auto.AutoBuilder;
import com.pathplanner.lib.commands.PathPlannerAuto;
import com.pathplanner.lib.path.PathConstraints;
import com.pathplanner.lib.path.PathPlannerPath;
import com.pathplanner.lib.util.HolonomicPathFollowerConfig;
import com.pathplanner.lib.util.ReplanningConfig;

=======
import static edu.wpi.first.units.Units.Meter;

import com.pathplanner.lib.auto.AutoBuilder;
import com.pathplanner.lib.commands.PathPlannerAuto;
import com.pathplanner.lib.commands.PathfindingCommand;
import com.pathplanner.lib.config.PIDConstants;
import com.pathplanner.lib.config.RobotConfig;
import com.pathplanner.lib.controllers.PPHolonomicDriveController;
import com.pathplanner.lib.path.PathConstraints;
import com.pathplanner.lib.path.PathPlannerPath;
import com.pathplanner.lib.util.DriveFeedforwards;
import com.pathplanner.lib.util.swerve.SwerveSetpoint;
import com.pathplanner.lib.util.swerve.SwerveSetpointGenerator;
>>>>>>> 1d5b1735
import edu.wpi.first.apriltag.AprilTagFieldLayout;
import edu.wpi.first.apriltag.AprilTagFields;
import edu.wpi.first.math.controller.SimpleMotorFeedforward;
import edu.wpi.first.math.geometry.Pose2d;
import edu.wpi.first.math.geometry.Pose3d;
import edu.wpi.first.math.geometry.Rotation2d;
import edu.wpi.first.math.geometry.Translation2d;
import edu.wpi.first.math.kinematics.ChassisSpeeds;
import edu.wpi.first.math.kinematics.SwerveDriveKinematics;
import edu.wpi.first.math.trajectory.Trajectory;
import edu.wpi.first.math.util.Units;
import edu.wpi.first.wpilibj.DriverStation;
import edu.wpi.first.wpilibj.DriverStation.Alliance;
import edu.wpi.first.wpilibj.Timer;
import edu.wpi.first.wpilibj.smartdashboard.SmartDashboard;
import edu.wpi.first.wpilibj2.command.Command;
import edu.wpi.first.wpilibj2.command.Commands;
import edu.wpi.first.wpilibj2.command.SubsystemBase;
import edu.wpi.first.wpilibj2.command.sysid.SysIdRoutine.Config;
import frc.robot.Constants;
<<<<<<< HEAD
import frc.robot.Constants.AutonConstants;
=======
import frc.robot.subsystems.swervedrive.Vision.Cameras;
import java.io.File;
import java.io.IOException;
import java.util.Arrays;
import java.util.Optional;
import java.util.concurrent.atomic.AtomicReference;
import java.util.function.DoubleSupplier;
import java.util.function.Supplier;
import org.json.simple.parser.ParseException;
import org.photonvision.targeting.PhotonPipelineResult;
>>>>>>> 1d5b1735
import swervelib.SwerveController;
import swervelib.SwerveDrive;
import swervelib.SwerveDriveTest;
import swervelib.math.SwerveMath;
import swervelib.parser.PIDFConfig;
import swervelib.parser.SwerveControllerConfiguration;
import swervelib.parser.SwerveDriveConfiguration;
import swervelib.parser.SwerveParser;
import swervelib.telemetry.SwerveDriveTelemetry;
import swervelib.telemetry.SwerveDriveTelemetry.TelemetryVerbosity;

public class SwerveSubsystem extends SubsystemBase
{

  /**
   * PhotonVision class to keep an accurate odometry.
   */
  private       Vision  vision;
  /**
   * Swerve drive object.
   */
  private final SwerveDrive         swerveDrive;
  /**
   * AprilTag field layout.
   */
<<<<<<< HEAD
  private final AprilTagFieldLayout aprilTagFieldLayout = AprilTagFields.k2024Crescendo.loadAprilTagLayoutField();
  /**
   * Enable vision odometry updates while driving.
   */
  private final boolean visionDriveTest = false;
=======
  private final AprilTagFieldLayout aprilTagFieldLayout = AprilTagFieldLayout.loadField(AprilTagFields.k2024Crescendo);
  /**
   * Enable vision odometry updates while driving.
   */
  private final boolean             visionDriveTest     = false;
  /**
   * PhotonVision class to keep an accurate odometry.
   */
  private       Vision              vision;
>>>>>>> 1d5b1735

  /**
   * Initialize {@link SwerveDrive} with the directory provided.
   *
   * @param directory Directory of swerve drive config files.
   */
  public SwerveSubsystem(File directory)
  {
    // Angle conversion factor is 360 / (GEAR RATIO * ENCODER RESOLUTION)
    //  In this case the gear ratio is 12.8 motor revolutions per wheel rotation.
    //  The encoder resolution per motor revolution is 1 per motor revolution.
    double angleConversionFactor = SwerveMath.calculateDegreesPerSteeringRotation(12.8);
    // Motor conversion factor is (PI * WHEEL DIAMETER IN METERS) / (GEAR RATIO * ENCODER RESOLUTION).
    //  In this case the wheel diameter is 4 inches, which must be converted to meters to get meters/second.
    //  The gear ratio is 6.75 motor revolutions per wheel rotation.
    //  The encoder resolution per motor revolution is 1 per motor revolution.
    double driveConversionFactor = SwerveMath.calculateMetersPerRotation(Units.inchesToMeters(4), 6.75);
    System.out.println("\"conversionFactors\": {");
    System.out.println("\t\"angle\": {\"factor\": " + angleConversionFactor + " },");
    System.out.println("\t\"drive\": {\"factor\": " + driveConversionFactor + " }");
    System.out.println("}");

    // Configure the Telemetry before creating the SwerveDrive to avoid unnecessary objects being created.
    SwerveDriveTelemetry.verbosity = TelemetryVerbosity.HIGH;
    try
    {
<<<<<<< HEAD
      swerveDrive = new SwerveParser(directory).createSwerveDrive(Constants.MAX_SPEED);
=======
      swerveDrive = new SwerveParser(directory).createSwerveDrive(Constants.MAX_SPEED,
                                                                  new Pose2d(new Translation2d(Meter.of(1),
                                                                                               Meter.of(4)),
                                                                             Rotation2d.fromDegrees(0)));
>>>>>>> 1d5b1735
      // Alternative method if you don't want to supply the conversion factor via JSON files.
      // swerveDrive = new SwerveParser(directory).createSwerveDrive(maximumSpeed, angleConversionFactor, driveConversionFactor);
    } catch (Exception e)
    {
      throw new RuntimeException(e);
    }
    swerveDrive.setHeadingCorrection(false); // Heading correction should only be used while controlling the robot via angle.
    swerveDrive.setCosineCompensator(false);//!SwerveDriveTelemetry.isSimulation); // Disables cosine compensation for simulations since it causes discrepancies not seen in real life.
<<<<<<< HEAD
=======
    swerveDrive.setAngularVelocityCompensation(true,
                                               true,
                                               0.1); //Correct for skew that gets worse as angular velocity increases. Start with a coefficient of 0.1.
    swerveDrive.setModuleEncoderAutoSynchronize(false,
                                                1); // Enable if you want to resynchronize your absolute encoders and motor encoders periodically when they are not moving.
    swerveDrive.pushOffsetsToEncoders(); // Set the absolute encoder to be used over the internal encoder and push the offsets onto it. Throws warning if not possible
>>>>>>> 1d5b1735
    if (visionDriveTest)
    {
      setupPhotonVision();
      // Stop the odometry thread if we are using vision that way we can synchronize updates better.
      swerveDrive.stopOdometryThread();
    }
    setupPathPlanner();
  }

  /**
   * Construct the swerve drive.
   *
   * @param driveCfg      SwerveDriveConfiguration for the swerve.
   * @param controllerCfg Swerve Controller.
   */
  public SwerveSubsystem(SwerveDriveConfiguration driveCfg, SwerveControllerConfiguration controllerCfg)
  {
<<<<<<< HEAD
    swerveDrive = new SwerveDrive(driveCfg, controllerCfg, Constants.MAX_SPEED);
=======
    swerveDrive = new SwerveDrive(driveCfg,
                                  controllerCfg,
                                  Constants.MAX_SPEED,
                                  new Pose2d(new Translation2d(Meter.of(2), Meter.of(0)),
                                             Rotation2d.fromDegrees(0)));
>>>>>>> 1d5b1735
  }

  /**
   * Setup the photon vision class.
   */
  public void setupPhotonVision()
  {
    vision = new Vision(swerveDrive::getPose, swerveDrive.field);
  }

  @Override
  public void periodic()
  {
    // When vision is enabled we must manually update odometry in SwerveDrive
    if (visionDriveTest)
    {
      swerveDrive.updateOdometry();
      vision.updatePoseEstimation(swerveDrive);
    }
  }

  @Override
  public void simulationPeriodic()
  {
  }

  /**
   * Setup AutoBuilder for PathPlanner.
   */
  public void setupPathPlanner()
  {
<<<<<<< HEAD
    AutoBuilder.configureHolonomic(
        this::getPose, // Robot pose supplier
        this::resetOdometry, // Method to reset odometry (will be called if your auto has a starting pose)
        this::getRobotVelocity, // ChassisSpeeds supplier. MUST BE ROBOT RELATIVE
        this::setChassisSpeeds, // Method that will drive the robot given ROBOT RELATIVE ChassisSpeeds
        new HolonomicPathFollowerConfig( // HolonomicPathFollowerConfig, this should likely live in your Constants class
                                         AutonConstants.TRANSLATION_PID,
                                         // Translation PID constants
                                         AutonConstants.ANGLE_PID,
                                         // Rotation PID constants
                                         4.5,
                                         // Max module speed, in m/s
                                         swerveDrive.swerveDriveConfiguration.getDriveBaseRadiusMeters(),
                                         // Drive base radius in meters. Distance from robot center to furthest module.
                                         new ReplanningConfig()
                                         // Default path replanning config. See the API for the options here
        ),
=======
    // Load the RobotConfig from the GUI settings. You should probably
    // store this in your Constants file
    RobotConfig config;
    try
    {
      config = RobotConfig.fromGUISettings();

      final boolean enableFeedforward = true;
      // Configure AutoBuilder last
      AutoBuilder.configure(
          this::getPose,
          // Robot pose supplier
          this::resetOdometry,
          // Method to reset odometry (will be called if your auto has a starting pose)
          this::getRobotVelocity,
          // ChassisSpeeds supplier. MUST BE ROBOT RELATIVE
          (speedsRobotRelative, moduleFeedForwards) -> {
            if (enableFeedforward)
            {
              swerveDrive.drive(
                  speedsRobotRelative,
                  swerveDrive.kinematics.toSwerveModuleStates(speedsRobotRelative),
                  moduleFeedForwards.linearForces()
                               );
            } else
            {
              swerveDrive.setChassisSpeeds(speedsRobotRelative);
            }
          },
          // Method that will drive the robot given ROBOT RELATIVE ChassisSpeeds. Also optionally outputs individual module feedforwards
          new PPHolonomicDriveController(
              // PPHolonomicController is the built in path following controller for holonomic drive trains
              new PIDConstants(5.0, 0.0, 0.0),
              // Translation PID constants
              new PIDConstants(5.0, 0.0, 0.0)
              // Rotation PID constants
          ),
          config,
          // The robot configuration
          () -> {
            // Boolean supplier that controls when the path will be mirrored for the red alliance
            // This will flip the path being followed to the red side of the field.
            // THE ORIGIN WILL REMAIN ON THE BLUE SIDE

            var alliance = DriverStation.getAlliance();
            if (alliance.isPresent())
            {
              return alliance.get() == DriverStation.Alliance.Red;
            }
            return false;
          },
          this
          // Reference to this subsystem to set requirements
                           );

    } catch (Exception e)
    {
      // Handle exception as needed
      e.printStackTrace();
    }

    //Preload PathPlanner Path finding
    // IF USING CUSTOM PATHFINDER ADD BEFORE THIS LINE
    PathfindingCommand.warmupCommand().schedule();
  }

  /**
   * Get the distance to the speaker.
   *
   * @return Distance to speaker in meters.
   */
  public double getDistanceToSpeaker()
  {
    int allianceAprilTag = DriverStation.getAlliance().get() == Alliance.Blue ? 7 : 4;
    // Taken from PhotonUtils.getDistanceToPose
    Pose3d speakerAprilTagPose = aprilTagFieldLayout.getTagPose(allianceAprilTag).get();
    return getPose().getTranslation().getDistance(speakerAprilTagPose.toPose2d().getTranslation());
  }

  /**
   * Get the yaw to aim at the speaker.
   *
   * @return {@link Rotation2d} of which you need to achieve.
   */
  public Rotation2d getSpeakerYaw()
  {
    int allianceAprilTag = DriverStation.getAlliance().get() == Alliance.Blue ? 7 : 4;
    // Taken from PhotonUtils.getYawToPose()
    Pose3d        speakerAprilTagPose = aprilTagFieldLayout.getTagPose(allianceAprilTag).get();
    Translation2d relativeTrl         = speakerAprilTagPose.toPose2d().relativeTo(getPose()).getTranslation();
    return new Rotation2d(relativeTrl.getX(), relativeTrl.getY()).plus(swerveDrive.getOdometryHeading());
  }

  /**
   * Aim the robot at the speaker.
   *
   * @param tolerance Tolerance in degrees.
   * @return Command to turn the robot to the speaker.
   */
  public Command aimAtSpeaker(double tolerance)
  {
    SwerveController controller = swerveDrive.getSwerveController();
    return run(
>>>>>>> 1d5b1735
        () -> {
          ChassisSpeeds speeds = ChassisSpeeds.fromFieldRelativeSpeeds(0, 0,
                                                   controller.headingCalculate(getHeading().getRadians(),
                                                                               getSpeakerYaw().getRadians()),
                                                                       getHeading());
          drive(speeds);
        }).until(() -> Math.abs(getSpeakerYaw().minus(getHeading()).getDegrees()) < tolerance);
  }

  /**
<<<<<<< HEAD
   * Get the distance to the speaker.
   *
   * @return Distance to speaker in meters.
   */
  public double getDistanceToSpeaker()
  {
    int allianceAprilTag = DriverStation.getAlliance().get() == Alliance.Blue ? 7 : 4;
    // Taken from PhotonUtils.getDistanceToPose
    Pose3d speakerAprilTagPose = aprilTagFieldLayout.getTagPose(allianceAprilTag).get();
    return getPose().getTranslation().getDistance(speakerAprilTagPose.toPose2d().getTranslation());
  }

  /**
   * Get the yaw to aim at the speaker.
   *
   * @return {@link Rotation2d} of which you need to achieve.
   */
  public Rotation2d getSpeakerYaw()
  {
    int allianceAprilTag = DriverStation.getAlliance().get() == Alliance.Blue ? 7 : 4;
    // Taken from PhotonUtils.getYawToPose()
    Pose3d        speakerAprilTagPose = aprilTagFieldLayout.getTagPose(allianceAprilTag).get();
    Translation2d relativeTrl         = speakerAprilTagPose.toPose2d().relativeTo(getPose()).getTranslation();
    return new Rotation2d(relativeTrl.getX(), relativeTrl.getY()).plus(swerveDrive.getOdometryHeading());
  }

  /**
   * Aim the robot at the speaker.
   *
   * @param tolerance Tolerance in degrees.
   * @return Command to turn the robot to the speaker.
   */
  public Command aimAtSpeaker(double tolerance)
  {
    SwerveController controller = swerveDrive.getSwerveController();
    return run(
        () -> {
          drive(ChassisSpeeds.fromFieldRelativeSpeeds(0,
                                                      0,
                                                      controller.headingCalculate(getHeading().getRadians(),
                                                                                  getSpeakerYaw().getRadians()),
                                                      getHeading())
               );
        }).until(() -> getSpeakerYaw().minus(getHeading()).getDegrees() < tolerance);
  }

  /**
   * Aim the robot at the target returned by PhotonVision.
   *
   * @param camera {@link PhotonCamera} to communicate with.
   * @return A {@link Command} which will run the alignment.
   */
  public Command aimAtTarget(PhotonCamera camera)
  {

    return run(() -> {
      PhotonPipelineResult result = camera.getLatestResult();
      if (result.hasTargets())
      {
        drive(getTargetSpeeds(0,
                              0,
                              Rotation2d.fromDegrees(result.getBestTarget()
                                                           .getYaw()))); // Not sure if this will work, more math may be required.
      }
    });
  }

  /**
=======
   * Aim the robot at the target returned by PhotonVision.
   *
   * @return A {@link Command} which will run the alignment.
   */
  public Command aimAtTarget(Cameras camera)
  {

    return run(() -> {
      Optional<PhotonPipelineResult> resultO = camera.getBestResult();
      if (resultO.isPresent())
      {
        var result = resultO.get();
        if (result.hasTargets())
        {
          drive(getTargetSpeeds(0,
                                0,
                                Rotation2d.fromDegrees(result.getBestTarget()
                                                             .getYaw()))); // Not sure if this will work, more math may be required.
        }
      }
    });
  }

  /**
>>>>>>> 1d5b1735
   * Get the path follower with events.
   *
   * @param pathName PathPlanner path name.
   * @return {@link AutoBuilder#followPath(PathPlannerPath)} path command.
   */
  public Command getAutonomousCommand(String pathName)
  {
    // Create a path following command using AutoBuilder. This will also trigger event markers.
    return new PathPlannerAuto(pathName);
  }

  /**
   * Use PathPlanner Path finding to go to a point on the field.
   *
   * @param pose Target {@link Pose2d} to go to.
   * @return PathFinding command
   */
  public Command driveToPose(Pose2d pose)
  {
// Create the constraints to use while pathfinding
    PathConstraints constraints = new PathConstraints(
        swerveDrive.getMaximumChassisVelocity(), 4.0,
        swerveDrive.getMaximumChassisAngularVelocity(), Units.degreesToRadians(720));

// Since AutoBuilder is configured, we can use it to build pathfinding commands
    return AutoBuilder.pathfindToPose(
        pose,
        constraints,
        edu.wpi.first.units.Units.MetersPerSecond.of(0) // Goal end velocity in meters/sec
                                     );
  }

  /**
   * Drive with {@link SwerveSetpointGenerator} from 254, implemented by PathPlanner.
   *
   * @param robotRelativeChassisSpeed Robot relative {@link ChassisSpeeds} to achieve.
   * @return {@link Command} to run.
   * @throws IOException    If the PathPlanner GUI settings is invalid
   * @throws ParseException If PathPlanner GUI settings is nonexistent.
   */
  private Command driveWithSetpointGenerator(Supplier<ChassisSpeeds> robotRelativeChassisSpeed)
  throws IOException, ParseException
  {
<<<<<<< HEAD
    // swerveDrive.setHeadingCorrection(true); // Normally you would want heading correction for this kind of control.
    return run(() -> {

      Translation2d scaledInputs = SwerveMath.scaleTranslation(new Translation2d(translationX.getAsDouble(),
                                                                                 translationY.getAsDouble()), 0.8);

      // Make the robot move
      driveFieldOriented(swerveDrive.swerveController.getTargetSpeeds(scaledInputs.getX(), scaledInputs.getY(),
                                                                      headingX.getAsDouble(),
                                                                      headingY.getAsDouble(),
                                                                      swerveDrive.getOdometryHeading().getRadians(),
                                                                      swerveDrive.getMaximumVelocity()));
    });
=======
    SwerveSetpointGenerator setpointGenerator = new SwerveSetpointGenerator(RobotConfig.fromGUISettings(),
                                                                            swerveDrive.getMaximumChassisAngularVelocity());
    AtomicReference<SwerveSetpoint> prevSetpoint
        = new AtomicReference<>(new SwerveSetpoint(swerveDrive.getRobotVelocity(),
                                                   swerveDrive.getStates(),
                                                   DriveFeedforwards.zeros(swerveDrive.getModules().length)));
    AtomicReference<Double> previousTime = new AtomicReference<>();

    return startRun(() -> previousTime.set(Timer.getFPGATimestamp()),
                    () -> {
                      double newTime = Timer.getFPGATimestamp();
                      SwerveSetpoint newSetpoint = setpointGenerator.generateSetpoint(prevSetpoint.get(),
                                                                                      robotRelativeChassisSpeed.get(),
                                                                                      newTime - previousTime.get());
                      swerveDrive.drive(newSetpoint.robotRelativeSpeeds(),
                                        newSetpoint.moduleStates(),
                                        newSetpoint.feedforwards().linearForces());
                      prevSetpoint.set(newSetpoint);
                      previousTime.set(newTime);

                    });
>>>>>>> 1d5b1735
  }

  /**
   * Drive with 254's Setpoint generator; port written by PathPlanner.
   *
   * @param fieldRelativeSpeeds Field-Relative {@link ChassisSpeeds}
   * @return Command to drive the robot using the setpoint generator.
   */
  public Command driveWithSetpointGeneratorFieldRelative(Supplier<ChassisSpeeds> fieldRelativeSpeeds)
  {
    try
    {
      return driveWithSetpointGenerator(() -> {
        return ChassisSpeeds.fromFieldRelativeSpeeds(fieldRelativeSpeeds.get(), getHeading());

      });
    } catch (Exception e)
    {
      DriverStation.reportError(e.toString(), true);
    }
    return Commands.none();

  }


  /**
   * Command to characterize the robot drive motors using SysId
   *
   * @return SysId Drive Command
   */
  public Command sysIdDriveMotorCommand()
  {
    return SwerveDriveTest.generateSysIdCommand(
        SwerveDriveTest.setDriveSysIdRoutine(
            new Config(),
            this, swerveDrive, 12),
        3.0, 5.0, 3.0);
  }

  /**
   * Command to characterize the robot angle motors using SysId
   *
   * @return SysId Angle Command
   */
  public Command sysIdAngleMotorCommand()
  {
    return SwerveDriveTest.generateSysIdCommand(
        SwerveDriveTest.setAngleSysIdRoutine(
            new Config(),
            this, swerveDrive),
        3.0, 5.0, 3.0);
  }

  /**
   * Returns a Command that centers the modules of the SwerveDrive subsystem.
   *
   * @return a Command that centers the modules of the SwerveDrive subsystem
   */
  public Command centerModulesCommand()
  {
    return run(() -> Arrays.asList(swerveDrive.getModules())
                           .forEach(it -> it.setAngle(0.0)));
  }

  /**
   * Returns a Command that drives the swerve drive to a specific distance at a given speed.
   *
   * @param distanceInMeters       the distance to drive in meters
   * @param speedInMetersPerSecond the speed at which to drive in meters per second
   * @return a Command that drives the swerve drive to a specific distance at a given speed
   */
  public Command driveToDistanceCommand(double distanceInMeters, double speedInMetersPerSecond)
  {
    return run(() -> drive(new ChassisSpeeds(speedInMetersPerSecond, 0, 0)))
        .until(() -> swerveDrive.getPose().getTranslation().getDistance(new Translation2d(0, 0)) >
                     distanceInMeters);
  }

  /**
   * Replaces the swerve module feedforward with a new SimpleMotorFeedforward object.
   *
   * @param kS the static gain of the feedforward
   * @param kV the velocity gain of the feedforward
   * @param kA the acceleration gain of the feedforward
   */
  public void replaceSwerveModuleFeedforward(double kS, double kV, double kA)
  {
    swerveDrive.replaceSwerveModuleFeedforward(new SimpleMotorFeedforward(kS, kV, kA));
  }

  /**
   * Command to characterize the robot drive motors using SysId
   *
   * @return SysId Drive Command
   */
  public Command sysIdDriveMotorCommand()
  {
    return SwerveDriveTest.generateSysIdCommand(
        SwerveDriveTest.setDriveSysIdRoutine(
            new Config(),
            this, swerveDrive, 12),
        3.0, 5.0, 3.0);
  }

  /**
   * Command to characterize the robot angle motors using SysId
   *
   * @return SysId Angle Command
   */
  public Command sysIdAngleMotorCommand()
  {
    return SwerveDriveTest.generateSysIdCommand(
        SwerveDriveTest.setAngleSysIdRoutine(
            new Config(),
            this, swerveDrive),
        3.0, 5.0, 3.0);
  }

  /**
   * Returns a Command that centers the modules of the SwerveDrive subsystem.
   *
   * @return a Command that centers the modules of the SwerveDrive subsystem
   */
  public Command centerModulesCommand() {
    return run(() -> Arrays.asList(swerveDrive.getModules())
      .forEach(it -> it.setAngle(0.0)));
  }

  /**
   * Returns a Command that drives the swerve drive to a specific distance at a given speed.
   *
   * @param distanceInMeters the distance to drive in meters
   * @param speedInMetersPerSecond the speed at which to drive in meters per second
   * @return a Command that drives the swerve drive to a specific distance at a given speed
   */  
  public Command driveToDistanceCommand(double distanceInMeters, double speedInMetersPerSecond) {
    return Commands.deferredProxy(
        () -> Commands.run(() -> drive(new ChassisSpeeds(speedInMetersPerSecond, 0, 0)), this)
        .until(() -> swerveDrive.getPose().getTranslation().getDistance(new Translation2d(0, 0)) > distanceInMeters)
        );
  }
  
  /**
   * Sets the maximum speed of the swerve drive.
   *
   * @param maximumSpeed the maximum speed to set for the swerve drive in meters per second
   */
  public void setMaximumSpeed(double maximumSpeedInMetersPerSecond) {
    swerveDrive.setMaximumSpeed(maximumSpeedInMetersPerSecond, false, swerveDrive.swerveDriveConfiguration.physicalCharacteristics.optimalVoltage);
  }

  /**
   * Replaces the swerve module feedforward with a new SimpleMotorFeedforward object.
   *
   * @param  kS  the static gain of the feedforward
   * @param  kV  the velocity gain of the feedforward
   * @param  kA  the acceleration gain of the feedforward
   */  
  public void replaceSwerveModuleFeedforward(double kS, double kV, double kA) {
    swerveDrive.replaceSwerveModuleFeedforward(new SimpleMotorFeedforward(kS, kV, kA));
  }

  /**
   * Command to drive the robot using translative values and heading as angular velocity.
   *
   * @param translationX     Translation in the X direction. Cubed for smoother controls.
   * @param translationY     Translation in the Y direction. Cubed for smoother controls.
   * @param angularRotationX Angular velocity of the robot to set. Cubed for smoother controls.
   * @return Drive command.
   */
  public Command driveCommand(DoubleSupplier translationX, DoubleSupplier translationY, DoubleSupplier angularRotationX)
  {
    return run(() -> {
      // Make the robot move
      swerveDrive.drive(SwerveMath.scaleTranslation(new Translation2d(
<<<<<<< HEAD
                            translationX.getAsDouble() * swerveDrive.getMaximumVelocity(),
                            translationY.getAsDouble() * swerveDrive.getMaximumVelocity()), 0.8),
                        Math.pow(angularRotationX.getAsDouble(), 3) * swerveDrive.getMaximumAngularVelocity(),
=======
                            translationX.getAsDouble() * swerveDrive.getMaximumChassisVelocity(),
                            translationY.getAsDouble() * swerveDrive.getMaximumChassisVelocity()), 0.8),
                        Math.pow(angularRotationX.getAsDouble(), 3) * swerveDrive.getMaximumChassisAngularVelocity(),
>>>>>>> 1d5b1735
                        true,
                        false);
    });
  }

  /**
   * Command to drive the robot using translative values and heading as a setpoint.
   *
   * @param translationX Translation in the X direction. Cubed for smoother controls.
   * @param translationY Translation in the Y direction. Cubed for smoother controls.
   * @param headingX     Heading X to calculate angle of the joystick.
   * @param headingY     Heading Y to calculate angle of the joystick.
   * @return Drive command.
   */
  public Command driveCommand(DoubleSupplier translationX, DoubleSupplier translationY, DoubleSupplier headingX,
                              DoubleSupplier headingY)
  {
    // swerveDrive.setHeadingCorrection(true); // Normally you would want heading correction for this kind of control.
    return run(() -> {

      Translation2d scaledInputs = SwerveMath.scaleTranslation(new Translation2d(translationX.getAsDouble(),
                                                                                 translationY.getAsDouble()), 0.8);

      // Make the robot move
      driveFieldOriented(swerveDrive.swerveController.getTargetSpeeds(scaledInputs.getX(), scaledInputs.getY(),
                                                                      headingX.getAsDouble(),
                                                                      headingY.getAsDouble(),
                                                                      swerveDrive.getOdometryHeading().getRadians(),
                                                                      swerveDrive.getMaximumChassisVelocity()));
    });
  }

  /**
   * The primary method for controlling the drivebase.  Takes a {@link Translation2d} and a rotation rate, and
   * calculates and commands module states accordingly.  Can use either open-loop or closed-loop velocity control for
   * the wheel velocities.  Also has field- and robot-relative modes, which affect how the translation vector is used.
   *
   * @param translation   {@link Translation2d} that is the commanded linear velocity of the robot, in meters per
   *                      second. In robot-relative mode, positive x is torwards the bow (front) and positive y is
   *                      torwards port (left).  In field-relative mode, positive x is away from the alliance wall
   *                      (field North) and positive y is torwards the left wall when looking through the driver station
   *                      glass (field West).
   * @param rotation      Robot angular rate, in radians per second. CCW positive.  Unaffected by field/robot
   *                      relativity.
   * @param fieldRelative Drive mode.  True for field-relative, false for robot-relative.
   */
  public void drive(Translation2d translation, double rotation, boolean fieldRelative)
  {
    swerveDrive.drive(translation,
                      rotation,
                      fieldRelative,
                      false); // Open loop is disabled since it shouldn't be used most of the time.
  }

  /**
   * Drive the robot given a chassis field oriented velocity.
   *
   * @param velocity Velocity according to the field.
   */
  public void driveFieldOriented(ChassisSpeeds velocity)
  {
    swerveDrive.driveFieldOriented(velocity);
  }

  /**
   * Drive the robot given a chassis field oriented velocity.
   *
   * @param velocity Velocity according to the field.
   */
  public Command driveFieldOriented(Supplier<ChassisSpeeds> velocity)
  {
    return run(() -> {
      swerveDrive.driveFieldOriented(velocity.get());
    });
  }

  /**
   * Drive according to the chassis robot oriented velocity.
   *
   * @param velocity Robot oriented {@link ChassisSpeeds}
   */
  public void drive(ChassisSpeeds velocity)
  {
    swerveDrive.drive(velocity);
  }


  /**
   * Get the swerve drive kinematics object.
   *
   * @return {@link SwerveDriveKinematics} of the swerve drive.
   */
  public SwerveDriveKinematics getKinematics()
  {
    return swerveDrive.kinematics;
  }

  /**
   * Resets odometry to the given pose. Gyro angle and module positions do not need to be reset when calling this
   * method.  However, if either gyro angle or module position is reset, this must be called in order for odometry to
   * keep working.
   *
   * @param initialHolonomicPose The pose to set the odometry to
   */
  public void resetOdometry(Pose2d initialHolonomicPose)
  {
    swerveDrive.resetOdometry(initialHolonomicPose);
  }

  /**
   * Gets the current pose (position and rotation) of the robot, as reported by odometry.
   *
   * @return The robot's pose
   */
  public Pose2d getPose()
  {
    return swerveDrive.getPose();
  }

  /**
   * Set chassis speeds with closed-loop velocity control.
   *
   * @param chassisSpeeds Chassis Speeds to set.
   */
  public void setChassisSpeeds(ChassisSpeeds chassisSpeeds)
  {
    swerveDrive.setChassisSpeeds(chassisSpeeds);
  }

  /**
   * Post the trajectory to the field.
   *
   * @param trajectory The trajectory to post.
   */
  public void postTrajectory(Trajectory trajectory)
  {
    swerveDrive.postTrajectory(trajectory);
  }

  /**
   * Resets the gyro angle to zero and resets odometry to the same position, but facing toward 0.
   */
  public void zeroGyro()
  {
    swerveDrive.zeroGyro();
  }

  /**
   * Checks if the alliance is red, defaults to false if alliance isn't available.
   *
   * @return true if the red alliance, false if blue. Defaults to false if none is available.
   */
  private boolean isRedAlliance()
  {
    var alliance = DriverStation.getAlliance();
    return alliance.isPresent() ? alliance.get() == DriverStation.Alliance.Red : false;
  }

  /**
   * This will zero (calibrate) the robot to assume the current position is facing forward
   * <p>
   * If red alliance rotate the robot 180 after the drviebase zero command
   */
  public void zeroGyroWithAlliance()
  {
    if (isRedAlliance())
    {
      zeroGyro();
      //Set the pose 180 degrees
      resetOdometry(new Pose2d(getPose().getTranslation(), Rotation2d.fromDegrees(180)));
    } else
    {
      zeroGyro();
    }
  }

  /**
   * Sets the drive motors to brake/coast mode.
   *
   * @param brake True to set motors to brake mode, false for coast.
   */
  public void setMotorBrake(boolean brake)
  {
    swerveDrive.setMotorIdleMode(brake);
  }

  /**
   * Gets the current yaw angle of the robot, as reported by the swerve pose estimator in the underlying drivebase.
   * Note, this is not the raw gyro reading, this may be corrected from calls to resetOdometry().
   *
   * @return The yaw angle
   */
  public Rotation2d getHeading()
  {
    return getPose().getRotation();
  }

  /**
   * Get the chassis speeds based on controller input of 2 joysticks. One for speeds in which direction. The other for
   * the angle of the robot.
   *
   * @param xInput   X joystick input for the robot to move in the X direction.
   * @param yInput   Y joystick input for the robot to move in the Y direction.
   * @param headingX X joystick which controls the angle of the robot.
   * @param headingY Y joystick which controls the angle of the robot.
   * @return {@link ChassisSpeeds} which can be sent to the Swerve Drive.
   */
  public ChassisSpeeds getTargetSpeeds(double xInput, double yInput, double headingX, double headingY)
  {
    Translation2d scaledInputs = SwerveMath.cubeTranslation(new Translation2d(xInput, yInput));
    return swerveDrive.swerveController.getTargetSpeeds(scaledInputs.getX(),
                                                        scaledInputs.getY(),
                                                        headingX,
                                                        headingY,
                                                        getHeading().getRadians(),
                                                        Constants.MAX_SPEED);
  }

  /**
   * Get the chassis speeds based on controller input of 1 joystick and one angle. Control the robot at an offset of
   * 90deg.
   *
   * @param xInput X joystick input for the robot to move in the X direction.
   * @param yInput Y joystick input for the robot to move in the Y direction.
   * @param angle  The angle in as a {@link Rotation2d}.
   * @return {@link ChassisSpeeds} which can be sent to the Swerve Drive.
   */
  public ChassisSpeeds getTargetSpeeds(double xInput, double yInput, Rotation2d angle)
  {
    Translation2d scaledInputs = SwerveMath.cubeTranslation(new Translation2d(xInput, yInput));

    return swerveDrive.swerveController.getTargetSpeeds(scaledInputs.getX(),
                                                        scaledInputs.getY(),
                                                        angle.getRadians(),
                                                        getHeading().getRadians(),
                                                        Constants.MAX_SPEED);
  }

  /**
   * Gets the current field-relative velocity (x, y and omega) of the robot
   *
   * @return A ChassisSpeeds object of the current field-relative velocity
   */
  public ChassisSpeeds getFieldVelocity()
  {
    return swerveDrive.getFieldVelocity();
  }

  /**
   * Gets the current velocity (x, y and omega) of the robot
   *
   * @return A {@link ChassisSpeeds} object of the current velocity
   */
  public ChassisSpeeds getRobotVelocity()
  {
    return swerveDrive.getRobotVelocity();
  }

  /**
   * Get the {@link SwerveController} in the swerve drive.
   *
   * @return {@link SwerveController} from the {@link SwerveDrive}.
   */
  public SwerveController getSwerveController()
  {
    return swerveDrive.swerveController;
  }

  /**
   * Get the {@link SwerveDriveConfiguration} object.
   *
   * @return The {@link SwerveDriveConfiguration} fpr the current drive.
   */
  public SwerveDriveConfiguration getSwerveDriveConfiguration()
  {
    return swerveDrive.swerveDriveConfiguration;
  }

  /**
   * Lock the swerve drive to prevent it from moving.
   */
  public void lock()
  {
    swerveDrive.lockPose();
  }

  /**
   * Gets the current pitch angle of the robot, as reported by the imu.
   *
   * @return The heading as a {@link Rotation2d} angle
   */
  public Rotation2d getPitch()
  {
    return swerveDrive.getPitch();
  }

  /**
   * Add a fake vision reading for testing purposes.
   */
  public void addFakeVisionReading()
  {
    swerveDrive.addVisionMeasurement(new Pose2d(3, 3, Rotation2d.fromDegrees(65)), Timer.getFPGATimestamp());
  }

  /**
   * Gets the swerve drive object.
   *
   * @return {@link SwerveDrive}
   */
  public SwerveDrive getSwerveDrive()
  {
    return swerveDrive;
  }
}<|MERGE_RESOLUTION|>--- conflicted
+++ resolved
@@ -4,22 +4,6 @@
 
 package frc.robot.subsystems.swervedrive;
 
-<<<<<<< HEAD
-import java.io.File;
-import java.util.Arrays;
-import java.util.function.DoubleSupplier;
-
-import org.photonvision.PhotonCamera;
-import org.photonvision.targeting.PhotonPipelineResult;
-
-import com.pathplanner.lib.auto.AutoBuilder;
-import com.pathplanner.lib.commands.PathPlannerAuto;
-import com.pathplanner.lib.path.PathConstraints;
-import com.pathplanner.lib.path.PathPlannerPath;
-import com.pathplanner.lib.util.HolonomicPathFollowerConfig;
-import com.pathplanner.lib.util.ReplanningConfig;
-
-=======
 import static edu.wpi.first.units.Units.Meter;
 
 import com.pathplanner.lib.auto.AutoBuilder;
@@ -33,7 +17,6 @@
 import com.pathplanner.lib.util.DriveFeedforwards;
 import com.pathplanner.lib.util.swerve.SwerveSetpoint;
 import com.pathplanner.lib.util.swerve.SwerveSetpointGenerator;
->>>>>>> 1d5b1735
 import edu.wpi.first.apriltag.AprilTagFieldLayout;
 import edu.wpi.first.apriltag.AprilTagFields;
 import edu.wpi.first.math.controller.SimpleMotorFeedforward;
@@ -48,15 +31,11 @@
 import edu.wpi.first.wpilibj.DriverStation;
 import edu.wpi.first.wpilibj.DriverStation.Alliance;
 import edu.wpi.first.wpilibj.Timer;
-import edu.wpi.first.wpilibj.smartdashboard.SmartDashboard;
 import edu.wpi.first.wpilibj2.command.Command;
 import edu.wpi.first.wpilibj2.command.Commands;
 import edu.wpi.first.wpilibj2.command.SubsystemBase;
 import edu.wpi.first.wpilibj2.command.sysid.SysIdRoutine.Config;
 import frc.robot.Constants;
-<<<<<<< HEAD
-import frc.robot.Constants.AutonConstants;
-=======
 import frc.robot.subsystems.swervedrive.Vision.Cameras;
 import java.io.File;
 import java.io.IOException;
@@ -67,12 +46,10 @@
 import java.util.function.Supplier;
 import org.json.simple.parser.ParseException;
 import org.photonvision.targeting.PhotonPipelineResult;
->>>>>>> 1d5b1735
 import swervelib.SwerveController;
 import swervelib.SwerveDrive;
 import swervelib.SwerveDriveTest;
 import swervelib.math.SwerveMath;
-import swervelib.parser.PIDFConfig;
 import swervelib.parser.SwerveControllerConfiguration;
 import swervelib.parser.SwerveDriveConfiguration;
 import swervelib.parser.SwerveParser;
@@ -83,33 +60,21 @@
 {
 
   /**
+   * Swerve drive object.
+   */
+  private final SwerveDrive         swerveDrive;
+  /**
+   * AprilTag field layout.
+   */
+  private final AprilTagFieldLayout aprilTagFieldLayout = AprilTagFieldLayout.loadField(AprilTagFields.k2024Crescendo);
+  /**
+   * Enable vision odometry updates while driving.
+   */
+  private final boolean             visionDriveTest     = false;
+  /**
    * PhotonVision class to keep an accurate odometry.
    */
-  private       Vision  vision;
-  /**
-   * Swerve drive object.
-   */
-  private final SwerveDrive         swerveDrive;
-  /**
-   * AprilTag field layout.
-   */
-<<<<<<< HEAD
-  private final AprilTagFieldLayout aprilTagFieldLayout = AprilTagFields.k2024Crescendo.loadAprilTagLayoutField();
-  /**
-   * Enable vision odometry updates while driving.
-   */
-  private final boolean visionDriveTest = false;
-=======
-  private final AprilTagFieldLayout aprilTagFieldLayout = AprilTagFieldLayout.loadField(AprilTagFields.k2024Crescendo);
-  /**
-   * Enable vision odometry updates while driving.
-   */
-  private final boolean             visionDriveTest     = false;
-  /**
-   * PhotonVision class to keep an accurate odometry.
-   */
   private       Vision              vision;
->>>>>>> 1d5b1735
 
   /**
    * Initialize {@link SwerveDrive} with the directory provided.
@@ -136,14 +101,10 @@
     SwerveDriveTelemetry.verbosity = TelemetryVerbosity.HIGH;
     try
     {
-<<<<<<< HEAD
-      swerveDrive = new SwerveParser(directory).createSwerveDrive(Constants.MAX_SPEED);
-=======
       swerveDrive = new SwerveParser(directory).createSwerveDrive(Constants.MAX_SPEED,
                                                                   new Pose2d(new Translation2d(Meter.of(1),
                                                                                                Meter.of(4)),
                                                                              Rotation2d.fromDegrees(0)));
->>>>>>> 1d5b1735
       // Alternative method if you don't want to supply the conversion factor via JSON files.
       // swerveDrive = new SwerveParser(directory).createSwerveDrive(maximumSpeed, angleConversionFactor, driveConversionFactor);
     } catch (Exception e)
@@ -152,15 +113,12 @@
     }
     swerveDrive.setHeadingCorrection(false); // Heading correction should only be used while controlling the robot via angle.
     swerveDrive.setCosineCompensator(false);//!SwerveDriveTelemetry.isSimulation); // Disables cosine compensation for simulations since it causes discrepancies not seen in real life.
-<<<<<<< HEAD
-=======
     swerveDrive.setAngularVelocityCompensation(true,
                                                true,
                                                0.1); //Correct for skew that gets worse as angular velocity increases. Start with a coefficient of 0.1.
     swerveDrive.setModuleEncoderAutoSynchronize(false,
                                                 1); // Enable if you want to resynchronize your absolute encoders and motor encoders periodically when they are not moving.
     swerveDrive.pushOffsetsToEncoders(); // Set the absolute encoder to be used over the internal encoder and push the offsets onto it. Throws warning if not possible
->>>>>>> 1d5b1735
     if (visionDriveTest)
     {
       setupPhotonVision();
@@ -178,15 +136,11 @@
    */
   public SwerveSubsystem(SwerveDriveConfiguration driveCfg, SwerveControllerConfiguration controllerCfg)
   {
-<<<<<<< HEAD
-    swerveDrive = new SwerveDrive(driveCfg, controllerCfg, Constants.MAX_SPEED);
-=======
     swerveDrive = new SwerveDrive(driveCfg,
                                   controllerCfg,
                                   Constants.MAX_SPEED,
                                   new Pose2d(new Translation2d(Meter.of(2), Meter.of(0)),
                                              Rotation2d.fromDegrees(0)));
->>>>>>> 1d5b1735
   }
 
   /**
@@ -218,25 +172,6 @@
    */
   public void setupPathPlanner()
   {
-<<<<<<< HEAD
-    AutoBuilder.configureHolonomic(
-        this::getPose, // Robot pose supplier
-        this::resetOdometry, // Method to reset odometry (will be called if your auto has a starting pose)
-        this::getRobotVelocity, // ChassisSpeeds supplier. MUST BE ROBOT RELATIVE
-        this::setChassisSpeeds, // Method that will drive the robot given ROBOT RELATIVE ChassisSpeeds
-        new HolonomicPathFollowerConfig( // HolonomicPathFollowerConfig, this should likely live in your Constants class
-                                         AutonConstants.TRANSLATION_PID,
-                                         // Translation PID constants
-                                         AutonConstants.ANGLE_PID,
-                                         // Rotation PID constants
-                                         4.5,
-                                         // Max module speed, in m/s
-                                         swerveDrive.swerveDriveConfiguration.getDriveBaseRadiusMeters(),
-                                         // Drive base radius in meters. Distance from robot center to furthest module.
-                                         new ReplanningConfig()
-                                         // Default path replanning config. See the API for the options here
-        ),
-=======
     // Load the RobotConfig from the GUI settings. You should probably
     // store this in your Constants file
     RobotConfig config;
@@ -340,7 +275,6 @@
   {
     SwerveController controller = swerveDrive.getSwerveController();
     return run(
->>>>>>> 1d5b1735
         () -> {
           ChassisSpeeds speeds = ChassisSpeeds.fromFieldRelativeSpeeds(0, 0,
                                                    controller.headingCalculate(getHeading().getRadians(),
@@ -351,76 +285,6 @@
   }
 
   /**
-<<<<<<< HEAD
-   * Get the distance to the speaker.
-   *
-   * @return Distance to speaker in meters.
-   */
-  public double getDistanceToSpeaker()
-  {
-    int allianceAprilTag = DriverStation.getAlliance().get() == Alliance.Blue ? 7 : 4;
-    // Taken from PhotonUtils.getDistanceToPose
-    Pose3d speakerAprilTagPose = aprilTagFieldLayout.getTagPose(allianceAprilTag).get();
-    return getPose().getTranslation().getDistance(speakerAprilTagPose.toPose2d().getTranslation());
-  }
-
-  /**
-   * Get the yaw to aim at the speaker.
-   *
-   * @return {@link Rotation2d} of which you need to achieve.
-   */
-  public Rotation2d getSpeakerYaw()
-  {
-    int allianceAprilTag = DriverStation.getAlliance().get() == Alliance.Blue ? 7 : 4;
-    // Taken from PhotonUtils.getYawToPose()
-    Pose3d        speakerAprilTagPose = aprilTagFieldLayout.getTagPose(allianceAprilTag).get();
-    Translation2d relativeTrl         = speakerAprilTagPose.toPose2d().relativeTo(getPose()).getTranslation();
-    return new Rotation2d(relativeTrl.getX(), relativeTrl.getY()).plus(swerveDrive.getOdometryHeading());
-  }
-
-  /**
-   * Aim the robot at the speaker.
-   *
-   * @param tolerance Tolerance in degrees.
-   * @return Command to turn the robot to the speaker.
-   */
-  public Command aimAtSpeaker(double tolerance)
-  {
-    SwerveController controller = swerveDrive.getSwerveController();
-    return run(
-        () -> {
-          drive(ChassisSpeeds.fromFieldRelativeSpeeds(0,
-                                                      0,
-                                                      controller.headingCalculate(getHeading().getRadians(),
-                                                                                  getSpeakerYaw().getRadians()),
-                                                      getHeading())
-               );
-        }).until(() -> getSpeakerYaw().minus(getHeading()).getDegrees() < tolerance);
-  }
-
-  /**
-   * Aim the robot at the target returned by PhotonVision.
-   *
-   * @param camera {@link PhotonCamera} to communicate with.
-   * @return A {@link Command} which will run the alignment.
-   */
-  public Command aimAtTarget(PhotonCamera camera)
-  {
-
-    return run(() -> {
-      PhotonPipelineResult result = camera.getLatestResult();
-      if (result.hasTargets())
-      {
-        drive(getTargetSpeeds(0,
-                              0,
-                              Rotation2d.fromDegrees(result.getBestTarget()
-                                                           .getYaw()))); // Not sure if this will work, more math may be required.
-      }
-    });
-  }
-
-  /**
-=======
    * Aim the robot at the target returned by PhotonVision.
    *
    * @return A {@link Command} which will run the alignment.
@@ -445,7 +309,6 @@
   }
 
   /**
->>>>>>> 1d5b1735
    * Get the path follower with events.
    *
    * @param pathName PathPlanner path name.
@@ -489,21 +352,6 @@
   private Command driveWithSetpointGenerator(Supplier<ChassisSpeeds> robotRelativeChassisSpeed)
   throws IOException, ParseException
   {
-<<<<<<< HEAD
-    // swerveDrive.setHeadingCorrection(true); // Normally you would want heading correction for this kind of control.
-    return run(() -> {
-
-      Translation2d scaledInputs = SwerveMath.scaleTranslation(new Translation2d(translationX.getAsDouble(),
-                                                                                 translationY.getAsDouble()), 0.8);
-
-      // Make the robot move
-      driveFieldOriented(swerveDrive.swerveController.getTargetSpeeds(scaledInputs.getX(), scaledInputs.getY(),
-                                                                      headingX.getAsDouble(),
-                                                                      headingY.getAsDouble(),
-                                                                      swerveDrive.getOdometryHeading().getRadians(),
-                                                                      swerveDrive.getMaximumVelocity()));
-    });
-=======
     SwerveSetpointGenerator setpointGenerator = new SwerveSetpointGenerator(RobotConfig.fromGUISettings(),
                                                                             swerveDrive.getMaximumChassisAngularVelocity());
     AtomicReference<SwerveSetpoint> prevSetpoint
@@ -525,7 +373,6 @@
                       previousTime.set(newTime);
 
                     });
->>>>>>> 1d5b1735
   }
 
   /**
@@ -617,78 +464,6 @@
   }
 
   /**
-   * Command to characterize the robot drive motors using SysId
-   *
-   * @return SysId Drive Command
-   */
-  public Command sysIdDriveMotorCommand()
-  {
-    return SwerveDriveTest.generateSysIdCommand(
-        SwerveDriveTest.setDriveSysIdRoutine(
-            new Config(),
-            this, swerveDrive, 12),
-        3.0, 5.0, 3.0);
-  }
-
-  /**
-   * Command to characterize the robot angle motors using SysId
-   *
-   * @return SysId Angle Command
-   */
-  public Command sysIdAngleMotorCommand()
-  {
-    return SwerveDriveTest.generateSysIdCommand(
-        SwerveDriveTest.setAngleSysIdRoutine(
-            new Config(),
-            this, swerveDrive),
-        3.0, 5.0, 3.0);
-  }
-
-  /**
-   * Returns a Command that centers the modules of the SwerveDrive subsystem.
-   *
-   * @return a Command that centers the modules of the SwerveDrive subsystem
-   */
-  public Command centerModulesCommand() {
-    return run(() -> Arrays.asList(swerveDrive.getModules())
-      .forEach(it -> it.setAngle(0.0)));
-  }
-
-  /**
-   * Returns a Command that drives the swerve drive to a specific distance at a given speed.
-   *
-   * @param distanceInMeters the distance to drive in meters
-   * @param speedInMetersPerSecond the speed at which to drive in meters per second
-   * @return a Command that drives the swerve drive to a specific distance at a given speed
-   */  
-  public Command driveToDistanceCommand(double distanceInMeters, double speedInMetersPerSecond) {
-    return Commands.deferredProxy(
-        () -> Commands.run(() -> drive(new ChassisSpeeds(speedInMetersPerSecond, 0, 0)), this)
-        .until(() -> swerveDrive.getPose().getTranslation().getDistance(new Translation2d(0, 0)) > distanceInMeters)
-        );
-  }
-  
-  /**
-   * Sets the maximum speed of the swerve drive.
-   *
-   * @param maximumSpeed the maximum speed to set for the swerve drive in meters per second
-   */
-  public void setMaximumSpeed(double maximumSpeedInMetersPerSecond) {
-    swerveDrive.setMaximumSpeed(maximumSpeedInMetersPerSecond, false, swerveDrive.swerveDriveConfiguration.physicalCharacteristics.optimalVoltage);
-  }
-
-  /**
-   * Replaces the swerve module feedforward with a new SimpleMotorFeedforward object.
-   *
-   * @param  kS  the static gain of the feedforward
-   * @param  kV  the velocity gain of the feedforward
-   * @param  kA  the acceleration gain of the feedforward
-   */  
-  public void replaceSwerveModuleFeedforward(double kS, double kV, double kA) {
-    swerveDrive.replaceSwerveModuleFeedforward(new SimpleMotorFeedforward(kS, kV, kA));
-  }
-
-  /**
    * Command to drive the robot using translative values and heading as angular velocity.
    *
    * @param translationX     Translation in the X direction. Cubed for smoother controls.
@@ -701,15 +476,9 @@
     return run(() -> {
       // Make the robot move
       swerveDrive.drive(SwerveMath.scaleTranslation(new Translation2d(
-<<<<<<< HEAD
-                            translationX.getAsDouble() * swerveDrive.getMaximumVelocity(),
-                            translationY.getAsDouble() * swerveDrive.getMaximumVelocity()), 0.8),
-                        Math.pow(angularRotationX.getAsDouble(), 3) * swerveDrive.getMaximumAngularVelocity(),
-=======
                             translationX.getAsDouble() * swerveDrive.getMaximumChassisVelocity(),
                             translationY.getAsDouble() * swerveDrive.getMaximumChassisVelocity()), 0.8),
                         Math.pow(angularRotationX.getAsDouble(), 3) * swerveDrive.getMaximumChassisAngularVelocity(),
->>>>>>> 1d5b1735
                         true,
                         false);
     });
