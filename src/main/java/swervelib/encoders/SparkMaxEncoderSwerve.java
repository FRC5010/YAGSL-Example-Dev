package swervelib.encoders;

import com.revrobotics.AbsoluteEncoder;
import com.revrobotics.CANSparkMax;
import com.revrobotics.REVLibError;
import com.revrobotics.SparkMaxAbsoluteEncoder.Type;
import edu.wpi.first.wpilibj.DriverStation;
import java.util.function.Supplier;
import swervelib.motors.SwerveMotor;

/**
 * SparkMax absolute encoder, attached through the data port.
 */
public class SparkMaxEncoderSwerve extends SwerveAbsoluteEncoder
{

  /**
   * The {@link AbsoluteEncoder} representing the duty cycle encoder attached to the SparkMax.
   */
  public AbsoluteEncoder encoder;

  /**
   * Create the {@link SparkMaxEncoderSwerve} object as a duty cycle from the {@link CANSparkMax} motor.
   *
   * @param motor            Motor to create the encoder from.
   * @param conversionFactor The conversion factor to set if the output is not from 0 to 360.
   */
  public SparkMaxEncoderSwerve(SwerveMotor motor, int conversionFactor)
  {
    if (motor.getMotor() instanceof CANSparkMax)
    {
      encoder = ((CANSparkMax) motor.getMotor()).getAbsoluteEncoder(Type.kDutyCycle);
      configureSparkMax(() -> encoder.setVelocityConversionFactor(conversionFactor));
      configureSparkMax(() -> encoder.setPositionConversionFactor(conversionFactor));
    } else
    {
      throw new RuntimeException("Motor given to instantiate SparkMaxEncoder is not a CANSparkMax");
    }
  }

  /**
   * Run the configuration until it succeeds or times out.
   *
   * @param config Lambda supplier returning the error state.
   */
  private void configureSparkMax(Supplier<REVLibError> config)
  {
    for (int i = 0; i < maximumRetries; i++)
    {
      if (config.get() == REVLibError.kOk)
      {
        return;
      }
    }
    DriverStation.reportWarning("Failure configuring encoder", true);
  }

  /**
   * Reset the encoder to factory defaults.
   */
  @Override
  public void factoryDefault()
  {
    // Do nothing
  }

  /**
   * Clear sticky faults on the encoder.
   */
  @Override
  public void clearStickyFaults()
  {
    // Do nothing
  }

  /**
   * Configure the absolute encoder to read from [0, 360) per second.
   *
   * @param inverted Whether the encoder is inverted.
   */
  @Override
  public void configure(boolean inverted)
  {
    encoder.setInverted(inverted);
  }

  /**
   * Get the absolute position of the encoder.
   *
   * @return Absolute position in degrees from [0, 360).
   */
  @Override
  public double getAbsolutePosition()
  {
    return encoder.getPosition();
  }

  /**
   * Get the instantiated absolute encoder Object.
   *
   * @return Absolute encoder object.
   */
  @Override
  public Object getAbsoluteEncoder()
  {
    return encoder;
  }

  /**
<<<<<<< HEAD
   * Sets the Absolute Encoder Offset inside of the SparkMax's Memory.
   * 
   * @param offset the offset the Absolute Encoder uses as the zero point.
   * 
   * @return if setting Absolute Encoder Offset was successful or not.
   */
  @Override
  public boolean setAbsoluteEncoderOffset(double offset)
  {
    REVLibError error = null;
    for(int i=0; i < maximumRetries; i++)
    {
      error = encoder.setZeroOffset(offset);
      if(error == REVLibError.kOk)
      {
        return true;
      }
    }
    DriverStation.reportWarning("Failure to set Absolute Encoder Offset Error: "+ error, false);
    return false;
=======
   * Get the velocity in degrees/sec.
   *
   * @return velocity in degrees/sec.
   */
  @Override
  public double getVelocity()
  {
    return encoder.getVelocity();
>>>>>>> 35ab966d
  }
}<|MERGE_RESOLUTION|>--- conflicted
+++ resolved
@@ -107,7 +107,6 @@
   }
 
   /**
-<<<<<<< HEAD
    * Sets the Absolute Encoder Offset inside of the SparkMax's Memory.
    * 
    * @param offset the offset the Absolute Encoder uses as the zero point.
@@ -128,7 +127,8 @@
     }
     DriverStation.reportWarning("Failure to set Absolute Encoder Offset Error: "+ error, false);
     return false;
-=======
+  }
+  /** 
    * Get the velocity in degrees/sec.
    *
    * @return velocity in degrees/sec.
@@ -137,6 +137,5 @@
   public double getVelocity()
   {
     return encoder.getVelocity();
->>>>>>> 35ab966d
   }
 }