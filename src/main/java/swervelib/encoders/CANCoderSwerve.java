package swervelib.encoders;

import com.ctre.phoenix6.StatusCode;
import com.ctre.phoenix6.StatusSignal;
import com.ctre.phoenix6.configs.CANcoderConfiguration;
import com.ctre.phoenix6.configs.CANcoderConfigurator;
import com.ctre.phoenix6.configs.MagnetSensorConfigs;
import com.ctre.phoenix6.hardware.CANcoder;
import com.ctre.phoenix6.signals.AbsoluteSensorRangeValue;
import com.ctre.phoenix6.signals.MagnetHealthValue;
import com.ctre.phoenix6.signals.SensorDirectionValue;
import swervelib.telemetry.Alert;

/**
 * Swerve Absolute Encoder for CTRE CANCoders.
 */
public class CANCoderSwerve extends SwerveAbsoluteEncoder
{

  /**
   * CANCoder with WPILib sendable and support.
   */
  public CANcoder encoder;
  /** An {@link Alert} for if the CANCoder magnet field is less than ideal. */
  private Alert magnetFieldLessThanIdeal = new Alert(
      "Encoders",
      "CANCoder " + encoder.getDeviceID() + " magnetic field is less than ideal.",
      Alert.AlertType.WARNING);
  /** An {@link Alert} for if the CANCoder reading is faulty. */
  private Alert readingFaulty = new Alert(
      "Encoders",
      "CANCoder " + encoder.getDeviceID() + " reading was faulty.",
      Alert.AlertType.WARNING);
  /** An {@link Alert} for if the CANCoder reading is faulty and the reading is ignored. */
  private Alert readingIgnored = new Alert(
      "Encoders",
      "CANCoder " + encoder.getDeviceID() + " reading was faulty, ignoring.",
      Alert.AlertType.WARNING);
  /** An {@link Alert} for if the absolute encoder offset cannot be set. */
  private Alert cannotSetOffset = new Alert(
      "Encoders",
      "Failure to set CANCoder "
          + encoder.getDeviceID()
          + " Absolute Encoder Offset",
      Alert.AlertType.WARNING);

  /**
   * Initialize the CANCoder on the standard CANBus.
   *
   * @param id CAN ID.
   */
  public CANCoderSwerve(int id)
  {
    encoder = new CANcoder(id);
  }

  /**
   * Initialize the CANCoder on the CANivore.
   *
   * @param id     CAN ID.
   * @param canbus CAN bus to initialize it on.
   */
  public CANCoderSwerve(int id, String canbus)
  {
    encoder = new CANcoder(id, canbus);
  }

  /**
   * Reset the encoder to factory defaults.
   */
  @Override
  public void factoryDefault()
  {
    encoder.getConfigurator().apply(new CANcoderConfiguration());
  }

  /**
   * Clear sticky faults on the encoder.
   */
  @Override
  public void clearStickyFaults()
  {
    encoder.clearStickyFaults();
  }

  /**
   * Configure the absolute encoder to read from [0, 360) per second.
   *
   * @param inverted Whether the encoder is inverted.
   */
  @Override
  public void configure(boolean inverted)
  {
    CANcoderConfigurator cfg                       = encoder.getConfigurator();
    MagnetSensorConfigs  magnetSensorConfiguration = new MagnetSensorConfigs();
    cfg.refresh(magnetSensorConfiguration);
    cfg.apply(magnetSensorConfiguration
                  .withAbsoluteSensorRange(AbsoluteSensorRangeValue.Unsigned_0To1)
                  .withSensorDirection(inverted ? SensorDirectionValue.Clockwise_Positive
                                                : SensorDirectionValue.CounterClockwise_Positive));
  }

  /**
   * Get the absolute position of the encoder. Sets {@link SwerveAbsoluteEncoder#readingError} on erroneous readings.
   *
   * @return Absolute position in degrees from [0, 360).
   */
  @Override
  public double getAbsolutePosition()
  {
    readingError = false;
    MagnetHealthValue strength = encoder.getMagnetHealth().getValue();

    if (strength != MagnetHealthValue.Magnet_Green)
    {
      magnetFieldLessThanIdeal.set(true);
    } else magnetFieldLessThanIdeal.set(false);
    if (strength == MagnetHealthValue.Magnet_Invalid || strength == MagnetHealthValue.Magnet_Red)
    {
      readingError = true;
<<<<<<< HEAD
      readingFaulty.set(true);
      return 0;
    }else readingFaulty.set(false);
=======
      DriverStation.reportWarning("CANCoder " + encoder.getDeviceID() + " reading was faulty.\n", false);
//      return 0;
    }
>>>>>>> 7df18bf5
    StatusSignal<Double> angle = encoder.getAbsolutePosition().refresh();

    // Taken from democat's library.
    // Source: https://github.com/democat3457/swerve-lib/blob/7c03126b8c22f23a501b2c2742f9d173a5bcbc40/src/main/java/com/swervedrivespecialties/swervelib/ctre/CanCoderFactoryBuilder.java#L51-L74
    for (int i = 0; i < maximumRetries; i++)
    {
      if (angle.getStatus() == StatusCode.OK)
      {
        break;
      }
      angle = angle.waitForUpdate(0.01);
    }
    if (angle.getStatus() != StatusCode.OK)
    {
      readingError = true;
      readingIgnored.set(true);
    } else readingIgnored.set(false);

    return angle.getValue() * 360;
  }

  /**
   * Get the instantiated absolute encoder Object.
   *
   * @return Absolute encoder object.
   */
  @Override
  public Object getAbsoluteEncoder()
  {
    return encoder;
  }

  /**
   * Sets the Absolute Encoder Offset within the CANcoder's Memory.
   *
   * @param offset the offset the Absolute Encoder uses as the zero point in degrees.
   * @return if setting Absolute Encoder Offset was successful or not.
   */
  @Override
  public boolean setAbsoluteEncoderOffset(double offset)
  {
    CANcoderConfigurator cfg    = encoder.getConfigurator();
    MagnetSensorConfigs  magCfg = new MagnetSensorConfigs();
    StatusCode           error  = cfg.refresh(magCfg);
    if (error != StatusCode.OK)
    {
      return false;
    }
    error = cfg.apply(magCfg.withMagnetOffset(offset / 360));
    cannotSetOffset.setText(
        "Failure to set CANCoder "
            + encoder.getDeviceID()
            + " Absolute Encoder Offset Error: "
            + error);
    if (error == StatusCode.OK) {
      cannotSetOffset.set(false);
      return true;
    }
    cannotSetOffset.set(true);
    return false;
  }

  /**
   * Get the velocity in degrees/sec.
   *
   * @return velocity in degrees/sec.
   */
  @Override
  public double getVelocity()
  {
    return encoder.getVelocity().getValue() * 360;
  }
}<|MERGE_RESOLUTION|>--- conflicted
+++ resolved
@@ -118,15 +118,13 @@
     if (strength == MagnetHealthValue.Magnet_Invalid || strength == MagnetHealthValue.Magnet_Red)
     {
       readingError = true;
-<<<<<<< HEAD
       readingFaulty.set(true);
       return 0;
-    }else readingFaulty.set(false);
-=======
-      DriverStation.reportWarning("CANCoder " + encoder.getDeviceID() + " reading was faulty.\n", false);
-//      return 0;
-    }
->>>>>>> 7df18bf5
+    }else
+    {
+      readingFaulty.set(false);
+    }
+
     StatusSignal<Double> angle = encoder.getAbsolutePosition().refresh();
 
     // Taken from democat's library.
