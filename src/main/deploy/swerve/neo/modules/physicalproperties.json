--- conflicted
+++ resolved
@@ -1,12 +1,5 @@
 {
   "conversionFactors": {
-<<<<<<< HEAD
-    "drive": {
-      "factor": 0.047286787200699704
-    },
-    "angle": {
-      "factor": 28.125
-=======
     "angle": {
       "gearRatio": 12.8,
       "factor": 0
@@ -15,7 +8,6 @@
       "gearRatio": 8.14,
       "diameter": 4,
       "factor": 0
->>>>>>> 1d5b1735
     }
   },
   "currentLimit": {
