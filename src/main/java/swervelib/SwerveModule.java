--- conflicted
+++ resolved
@@ -2,16 +2,10 @@
 
 import edu.wpi.first.math.controller.SimpleMotorFeedforward;
 import edu.wpi.first.math.geometry.Rotation2d;
-<<<<<<< HEAD
 import edu.wpi.first.math.kinematics.SwerveModuleState;
 import edu.wpi.first.wpilibj.Timer;
-=======
-import edu.wpi.first.math.kinematics.SwerveModulePosition;
-import edu.wpi.first.math.util.Units;
->>>>>>> 59e400f4
 import edu.wpi.first.wpilibj.smartdashboard.SmartDashboard;
 import swervelib.encoders.SwerveAbsoluteEncoder;
-import swervelib.math.SwerveMath;
 import swervelib.math.SwerveModuleState2;
 import swervelib.motors.SwerveMotor;
 import swervelib.parser.SwerveModuleConfiguration;
@@ -50,27 +44,18 @@
    */
   public        SimpleMotorFeedforward feedforward;
   /**
-<<<<<<< HEAD
+   * Last swerve module state applied.
    * Timer to use for approximating module acceleration.
    */
   private final Timer                  timer;
   /**
+   * Last time on the timer.
+   */
+  private       double                 lastTime;
+  /**
    * Last angle set for the swerve module.
    */
-  public        double                 lastAngle;
-  /**
-   * Last time on the timer.
-   */
-  private       double                 lastTime;
-  /**
-   * Last velocity set for the swerve module.
-   */
-  public        double                 lastVelocity;
-=======
-   * Last swerve module state applied.
-   */
   public        SwerveModuleState2     lastState;
->>>>>>> 59e400f4
   /**
    * Simulated swerve module.
    */
@@ -172,19 +157,6 @@
    */
   public void setDesiredState(SwerveModuleState2 desiredState, boolean isOpenLoop, boolean force)
   {
-<<<<<<< HEAD
-    SwerveModuleState simpleState =
-        new SwerveModuleState(desiredState.speedMetersPerSecond, desiredState.angle);
-    simpleState = SwerveModuleState.optimize(simpleState, getState().angle);
-    desiredState =
-        new SwerveModuleState2(
-            0,
-            simpleState.speedMetersPerSecond,
-            desiredState.accelMetersPerSecondSq,
-            simpleState.angle,
-            desiredState.omegaRadPerSecond);
-
-=======
 //    SwerveModuleState simpleState =
 //        new SwerveModuleState(desiredState.speedMetersPerSecond, desiredState.angle);
 //    simpleState = SwerveModuleState.optimize(simpleState, getState().angle);
@@ -195,7 +167,6 @@
     desiredState = SwerveMath.optimize(desiredState, getState().angle,
                                        Units.radiansToDegrees(lastState.omegaRadPerSecond * configuration.angleKV) *
                                        0.065); // I am unsure of what the 0.065 represents
->>>>>>> 59e400f4
     if (isOpenLoop)
     {
       double percentOutput = desiredState.speedMetersPerSecond / configuration.maxSpeed;
@@ -209,20 +180,11 @@
       }
     }
 
-<<<<<<< HEAD
-    double angle = desiredState.angle.getDegrees();
-
-    // Ensure the angle is above 0
-    while (angle < 0)
-    {
-      angle += 360;
-=======
     // If we are forcing the angle
     if (!force)
     {
       // Prevents module rotation if speed is less than 1%
       SwerveMath.antiJitter(desiredState, lastState, configuration.maxSpeed);
->>>>>>> 59e400f4
     }
 
     if (SwerveDriveTelemetry.verbosity == TelemetryVerbosity.HIGH)
@@ -233,13 +195,6 @@
           "Optimized " + moduleNumber + " Angle Setpoint: ", desiredState.angle.getDegrees());
       SmartDashboard.putNumber(
           "Module " + moduleNumber + " Omega: ", Math.toDegrees(desiredState.omegaRadPerSecond));
-    }
-
-    // If we are forcing the angle
-    if (!force)
-    {
-      // Prevents module rotation if speed is less than 1%
-      angle = Math.abs(desiredState.speedMetersPerSecond) <= (configuration.maxSpeed * 0.01) ? lastAngle : angle;
     }
 
     // Prevent module rotation if angle is the same as the previous angle.
@@ -305,11 +260,31 @@
     {
       return simModule.getState();
     }
+    return new SwerveModuleState2(position, velocity, accel, azimuth, omega);
+  }
+
+  /**
+   * Get the position of the swerve module.
+   *
+   * @return {@link SwerveModulePosition} of the swerve module.
+   */
+  public SwerveModulePosition getPosition()
+  {
+    double     position;
+    Rotation2d azimuth;
+    if (!SwerveDriveTelemetry.isSimulation)
+    {
+      position = driveMotor.getPosition();
+      azimuth = Rotation2d.fromDegrees(angleMotor.getPosition());
+    } else
+    {
+      return simModule.getPosition();
+    }
     if (SwerveDriveTelemetry.verbosity == TelemetryVerbosity.HIGH)
     {
       SmartDashboard.putNumber("Module " + moduleNumber + "Angle", azimuth.getDegrees());
     }
-    return new SwerveModuleState2(position, velocity, accel, azimuth, omega);
+    return new SwerveModulePosition(position, azimuth);
   }
 
   /**
