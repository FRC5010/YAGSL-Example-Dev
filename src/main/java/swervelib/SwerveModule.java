--- conflicted
+++ resolved
@@ -390,7 +390,6 @@
   }
 
   /**
-<<<<<<< HEAD
    * Push absolute encoder offset in the memory of the encoder or controller.
    * Also removes the internal angle offset.
    */
@@ -417,7 +416,8 @@
   {
     absoluteEncoder.setAbsoluteEncoderOffset(0);
     angleOffset = configuration.angleOffset;
-=======
+  }
+  /**
    * Get if the last Absolute Encoder had a read issue, such as it does not exist.
    *
    * @return If the last Absolute Encoder had a read issue, or absolute encoder does not exist.
@@ -428,6 +428,5 @@
       return true;
     else
       return absoluteEncoder.readingError;
->>>>>>> 35ab966d
   }
 }