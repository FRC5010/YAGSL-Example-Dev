--- conflicted
+++ resolved
@@ -1,10 +1,6 @@
 plugins {
     id "java"
-<<<<<<< HEAD
-    id "edu.wpi.first.GradleRIO" version "2024.3.2"
-=======
     id "edu.wpi.first.GradleRIO" version "2025.1.1-beta-3"
->>>>>>> 1d5b1735
 }
 
 java {
