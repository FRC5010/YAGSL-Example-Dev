--- conflicted
+++ resolved
@@ -2,18 +2,13 @@
 
 import edu.wpi.first.math.MathSharedStore;
 import edu.wpi.first.math.MathUsageId;
-import edu.wpi.first.math.geometry.Pose2d;
 import edu.wpi.first.math.geometry.Rotation2d;
 import edu.wpi.first.math.geometry.Translation2d;
 import edu.wpi.first.math.geometry.Twist2d;
 import edu.wpi.first.math.kinematics.ChassisSpeeds;
 import edu.wpi.first.math.kinematics.SwerveDriveKinematics;
 import edu.wpi.first.math.kinematics.SwerveModuleState;
-<<<<<<< HEAD
-import edu.wpi.first.util.WPIUtilJNI;
-=======
 import edu.wpi.first.wpilibj.Timer;
->>>>>>> 9dda2834
 import java.util.Arrays;
 import java.util.Collections;
 import org.ejml.simple.SimpleMatrix;
@@ -37,31 +32,21 @@
   private final Translation2d[] m_modules;
   /** Swerve module states. */
   private final SwerveModuleState2[] m_moduleStates;
-<<<<<<< HEAD
   /** Previous CoR */
   private Translation2d m_prevCoR = new Translation2d();
+  /**
+   * Previous CoR
+   */
+  private       Translation2d        m_prevCoR             = new Translation2d();
+  private       ChassisSpeeds m_prevChassisSpeeds   = new ChassisSpeeds();
+  private final Timer         m_moduleAccelTimer    = new Timer();
+  private       double        m_prevModuleAccelTime = 0.0;
 
   /**
    * Constructs a swerve drive kinematics object. This takes in a variable number of wheel locations
    * as Translation2ds. The order in which you pass in the wheel locations is the same order that
    * you will receive the module states when performing inverse kinematics. It is also expected that
    * you pass in the module states in the same order when calling the forward kinematics methods.
-=======
-  /**
-   * Previous CoR
-   */
-  private       Translation2d        m_prevCoR             = new Translation2d();
-  private       ChassisSpeeds m_prevChassisSpeeds   = new ChassisSpeeds();
-  private final Timer         m_moduleAccelTimer    = new Timer();
-  private       double        m_prevModuleAccelTime = 0.0;
-
-  /**
-   * Constructs a swerve drive kinematics object. This takes in a variable number of wheel locations as
-   * Translation2ds.
-   * The order in which you pass in the wheel locations is the same order that you will receive the module states when
-   * performing inverse kinematics. It is also expected that you pass in the module states in the same order when
-   * calling the forward kinematics methods.
->>>>>>> 9dda2834
    *
    * @param wheelsMeters The locations of the wheels relative to the physical center of the robot.
    */
@@ -159,15 +144,6 @@
   }
 
   /**
-<<<<<<< HEAD
-   * Performs inverse kinematics to return the module states from a desired chassis velocity. This
-   * method is often used to convert joystick values into module speeds and angles.
-   *
-   * <p>This function also supports variable centers of rotation. During normal operations, the
-   * center of rotation is usually the same as the physical center of the robot; therefore, the
-   * argument is defaulted to that use case. However, if you wish to change the center of rotation
-   * for evasive maneuvers, vision alignment, or for any other use case, you can do so.
-=======
    * Performs inverse kinematics to return the module states from a desired chassis velocity. This method is often
    * used
    * to convert joystick values into module speeds and angles.
@@ -177,25 +153,10 @@
    * defaulted to
    * that use case. However, if you wish to change the center of rotation for evasive maneuvers, vision alignment, or
    * for any other use case, you can do so.
->>>>>>> 9dda2834
    *
    * <p>In the case that the desired chassis speeds are zero (i.e. the robot will be stationary),
    * the previously calculated module angle will be maintained.
    *
-<<<<<<< HEAD
-   * @param chassisSpeeds The desired chassis speed.
-   * @param centerOfRotationMeters The center of rotation. For example, if you set the center of
-   *     rotation at one corner of the robot and provide a chassis speed that only has a dtheta
-   *     component, the robot will rotate around that corner.
-   * @return An array containing the module states. Use caution because these module states are not
-   *     normalized. Sometimes, a user input may cause one of the module speeds to go above the
-   *     attainable max velocity. Use the {@link #desaturateWheelSpeeds(SwerveModuleState2[],
-   *     double) DesaturateWheelSpeeds} function to rectify this issue.
-   */
-  @SuppressWarnings("PMD.MethodReturnsInternalArray")
-  public SwerveModuleState2[] toSwerveModuleStates(
-          ChassisSpeeds chassisSpeeds, Translation2d centerOfRotationMeters) {
-=======
    * @param chassisSpeeds          The desired chassis speed.
    * @param centerOfRotationMeters The center of rotation. For example, if you set the center of rotation at one
    *                               corner
@@ -221,52 +182,55 @@
     );
     m_prevChassisSpeeds = chassisSpeeds;
 
->>>>>>> 9dda2834
     if (chassisSpeeds.vxMetersPerSecond == 0.0
-            && chassisSpeeds.vyMetersPerSecond == 0.0
-            && chassisSpeeds.omegaRadiansPerSecond == 0.0) {
-      for (int i = 0; i < m_numModules; i++) {
+        && chassisSpeeds.vyMetersPerSecond == 0.0
+        && chassisSpeeds.omegaRadiansPerSecond == 0.0)
+    {
+      for (int i = 0; i < m_numModules; i++)
+      {
         m_moduleStates[i].speedMetersPerSecond = 0.0;
       }
 
       return m_moduleStates;
     }
 
-    if (!centerOfRotationMeters.equals(m_prevCoR)) {
-      for (int i = 0; i < m_numModules; i++) {
+    if (!centerOfRotationMeters.equals(m_prevCoR))
+    {
+      for (int i = 0; i < m_numModules; i++)
+      {
         m_inverseKinematics.setRow(
-                i * 2, 0, /* Start Data */ 1, 0, -m_modules[i].getY() + centerOfRotationMeters.getY());
+            i * 2, 0, /* Start Data */ 1, 0, -m_modules[i].getY() + centerOfRotationMeters.getY());
         m_inverseKinematics.setRow(
-                i * 2 + 1,
-                0, /* Start Data */
-                0,
-                1,
-                +m_modules[i].getX() - centerOfRotationMeters.getX());
+            i * 2 + 1,
+            0, /* Start Data */
+            0,
+            1,
+            +m_modules[i].getX() - centerOfRotationMeters.getX());
         bigInverseKinematics.setRow(
-                i * 2,
-                0, /* Start Data */
-                1,
-                0,
-                -m_modules[i].getX() + centerOfRotationMeters.getX(),
-                -m_modules[i].getY() + centerOfRotationMeters.getY());
+            i * 2,
+            0, /* Start Data */
+            1,
+            0,
+            -m_modules[i].getX() + centerOfRotationMeters.getX(),
+            -m_modules[i].getY() + centerOfRotationMeters.getY());
         bigInverseKinematics.setRow(
-                i * 2 + 1,
-                0, /* Start Data */
-                0,
-                1,
-                -m_modules[i].getY() + centerOfRotationMeters.getY(),
-                +m_modules[i].getX() - centerOfRotationMeters.getX());
+            i * 2 + 1,
+            0, /* Start Data */
+            0,
+            1,
+            -m_modules[i].getY() + centerOfRotationMeters.getY(),
+            +m_modules[i].getX() - centerOfRotationMeters.getX());
       }
       m_prevCoR = centerOfRotationMeters;
     }
 
     var chassisSpeedsVector = new SimpleMatrix(3, 1);
     chassisSpeedsVector.setColumn(
-            0,
-            0,
-            chassisSpeeds.vxMetersPerSecond,
-            chassisSpeeds.vyMetersPerSecond,
-            chassisSpeeds.omegaRadiansPerSecond);
+        0,
+        0,
+        chassisSpeeds.vxMetersPerSecond,
+        chassisSpeeds.vyMetersPerSecond,
+        chassisSpeeds.omegaRadiansPerSecond);
 
     var moduleVelocityStatesMatrix = m_inverseKinematics.mult(chassisSpeedsVector);
 
@@ -279,14 +243,15 @@
 
     var moduleAccelerationStatesMatrix = bigInverseKinematics.mult(accelerationVector);
 
-    for (int i = 0; i < m_numModules; i++) {
+    for (int i = 0; i < m_numModules; i++)
+    {
       double x = moduleVelocityStatesMatrix.get(i * 2, 0);
       double y = moduleVelocityStatesMatrix.get(i * 2 + 1, 0);
 
       double ax = moduleAccelerationStatesMatrix.get(i * 2, 0);
       double ay = moduleAccelerationStatesMatrix.get(i * 2 + 1, 0);
 
-      double speed = Math.hypot(x, y);
+      double     speed = Math.hypot(x, y);
       Rotation2d angle = new Rotation2d(x, y);
 
       var trigThetaAngle = new SimpleMatrix(2, 2);
