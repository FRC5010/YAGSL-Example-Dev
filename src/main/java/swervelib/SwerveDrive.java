package swervelib;

import edu.wpi.first.math.Matrix;
import edu.wpi.first.math.VecBuilder;
import edu.wpi.first.math.controller.SimpleMotorFeedforward;
import edu.wpi.first.math.geometry.Pose2d;
import edu.wpi.first.math.geometry.Pose3d;
import edu.wpi.first.math.geometry.Rotation2d;
import edu.wpi.first.math.geometry.Rotation3d;
import edu.wpi.first.math.geometry.Transform2d;
import edu.wpi.first.math.geometry.Translation2d;
import edu.wpi.first.math.geometry.Translation3d;
import edu.wpi.first.math.kinematics.ChassisSpeeds;
import edu.wpi.first.math.numbers.N1;
import edu.wpi.first.math.numbers.N4;
import edu.wpi.first.math.trajectory.Trajectory;
import edu.wpi.first.math.util.Units;
import edu.wpi.first.wpilibj.Timer;
import edu.wpi.first.wpilibj.smartdashboard.Field2d;
import edu.wpi.first.wpilibj.smartdashboard.SmartDashboard;
import java.util.ArrayList;
import java.util.List;
import java.util.Optional;
import swervelib.imu.SwerveIMU;
import swervelib.math.SwerveKinematics2;
import swervelib.math.SwerveMath;
import swervelib.math.SwerveModuleState2;
import swervelib.math.estimator.Pose3dFix;
import swervelib.math.estimator.SwerveDrivePoseEstimator;
import swervelib.parser.SwerveControllerConfiguration;
import swervelib.parser.SwerveDriveConfiguration;
import swervelib.simulation.SwerveIMUSimulation;
import swervelib.telemetry.SwerveDriveTelemetry;
import swervelib.telemetry.SwerveDriveTelemetry.TelemetryVerbosity;

/**
 * Swerve Drive class representing and controlling the swerve drive.
 */
public class SwerveDrive
{

  /**
   * Swerve Kinematics object utilizing second order kinematics.
   */
  public final  SwerveKinematics2        kinematics;
  /**
   * Swerve drive configuration.
   */
  public final  SwerveDriveConfiguration swerveDriveConfiguration;
  /**
   * Swerve odometry.
   */
  public final  SwerveDrivePoseEstimator swerveDrivePoseEstimator;
  /**
   * Swerve modules.
   */
  private final SwerveModule[]           swerveModules;
  /**
   * Field object.
   */
  public        Field2d                  field                        = new Field2d();
  /**
   * Swerve controller for controlling heading of the robot.
   */
  public        SwerveController         swerveController;
  /**
   * Trustworthiness of the vision system Measured in expected standard deviation (meters of position and degrees of
   * rotation)
   */
  public        Matrix<N4, N1>           visionMeasurementStdDevs     = VecBuilder.fill(0.9, 0.9, 0.9, 0.9);
  /**
   * Invert odometry readings of drive motor positions, used as a patch for debugging currently.
   */
  public        boolean                  invertOdometry               = false;
  /**
   * Swerve IMU device for sensing the heading of the robot.
   */
  private       SwerveIMU                imu;
  /**
   * Simulation of the swerve drive.
   */
  private       SwerveIMUSimulation      simIMU;
  /**
   * Counter to synchronize the modules relative encoder with absolute encoder when not moving.
   */
  private       int                      moduleSynchronizationCounter = 0;
  /**
   * The last heading set in radians.
   */
  private       double                   lastHeadingRadians           = 0;

  /**
   * Creates a new swerve drivebase subsystem. Robot is controlled via the {@link SwerveDrive#drive} method, or via the
   * {@link SwerveDrive#setRawModuleStates} method. The {@link SwerveDrive#drive} method incorporates kinematics-- it
   * takes a translation and rotation, as well as parameters for field-centric and closed-loop velocity control.
   * {@link SwerveDrive#setRawModuleStates} takes a list of SwerveModuleStates and directly passes them to the modules.
   * This subsystem also handles odometry.
   *
   * @param config           The {@link SwerveDriveConfiguration} configuration to base the swerve drive off of.
   * @param controllerConfig The {@link SwerveControllerConfiguration} to use when creating the
   *                         {@link SwerveController}.
   */
  public SwerveDrive(
      SwerveDriveConfiguration config, SwerveControllerConfiguration controllerConfig)
  {
    swerveDriveConfiguration = config;
    swerveController = new SwerveController(controllerConfig);
    // Create Kinematics from swerve module locations.
    kinematics = new SwerveKinematics2(config.moduleLocationsMeters);

    // Create an integrator for angle if the robot is being simulated to emulate an IMU
    // If the robot is real, instantiate the IMU instead.
    if (SwerveDriveTelemetry.isSimulation)
    {
      simIMU = new SwerveIMUSimulation();
    } else
    {
      imu = config.imu;
      imu.factoryDefault();
    }

    this.swerveModules = config.modules;

    //    odometry = new SwerveDriveOdometry(kinematics, getYaw(), getModulePositions());
    swerveDrivePoseEstimator =
        new SwerveDrivePoseEstimator(
            kinematics,
            getGyroRotation3d(),
            getModuleStates(),
            new Pose3dFix(new Translation3d(0, 0, 0), new Rotation3d()));
            // x,y,heading in radians; Vision measurement std dev, higher=less weight

    zeroGyro();

    // Initialize Telemetry
    if (SwerveDriveTelemetry.verbosity.ordinal() >= TelemetryVerbosity.LOW.ordinal())
    {
      SmartDashboard.putData("Field", field);
    }

    if (SwerveDriveTelemetry.verbosity.ordinal() >= TelemetryVerbosity.HIGH.ordinal())
    {
      SwerveDriveTelemetry.maxSpeed = swerveDriveConfiguration.maxSpeed;
      SwerveDriveTelemetry.maxAngularVelocity = swerveController.config.maxAngularVelocity;
      SwerveDriveTelemetry.moduleCount = swerveModules.length;
      SwerveDriveTelemetry.sizeFrontBack = Units.metersToInches(SwerveMath.getSwerveModule(swerveModules, true,
                                                                                           false).moduleLocation.getX() +
                                                                SwerveMath.getSwerveModule(swerveModules,
                                                                                           false,
                                                                                           false).moduleLocation.getX());
      SwerveDriveTelemetry.sizeLeftRight = Units.metersToInches(SwerveMath.getSwerveModule(swerveModules, false,
                                                                                           true).moduleLocation.getY() +
                                                                SwerveMath.getSwerveModule(swerveModules,
                                                                                           false,
                                                                                           false).moduleLocation.getY());
      SwerveDriveTelemetry.wheelLocations = new double[SwerveDriveTelemetry.moduleCount * 2];
      for (SwerveModule module : swerveModules)
      {
        SwerveDriveTelemetry.wheelLocations[module.moduleNumber * 2] = Units.metersToInches(
            module.configuration.moduleLocation.getX());
        SwerveDriveTelemetry.wheelLocations[(module.moduleNumber * 2) + 1] = Units.metersToInches(
            module.configuration.moduleLocation.getY());
      }
      SwerveDriveTelemetry.measuredStates = new double[SwerveDriveTelemetry.moduleCount * 2];
      SwerveDriveTelemetry.desiredStates = new double[SwerveDriveTelemetry.moduleCount * 2];
    }
  }

  /**
   * The primary method for controlling the drivebase. Takes a {@link Translation2d} and a rotation rate, and calculates
   * and commands module states accordingly. Can use either open-loop or closed-loop velocity control for the wheel
   * velocities. Also has field- and robot-relative modes, which affect how the translation vector is used. This method
   * defaults to no heading correction.
   *
   * @param translation   {@link Translation2d} that is the commanded linear velocity of the robot, in meters per
   *                      second. In robot-relative mode, positive x is torwards the bow (front) and positive y is
   *                      torwards port (left). In field-relative mode, positive x is away from the alliance wall (field
   *                      North) and positive y is torwards the left wall when looking through the driver station glass
   *                      (field West).
   * @param rotation      Robot angular rate, in radians per second. CCW positive. Unaffected by field/robot
   *                      relativity.
   * @param fieldRelative Drive mode. True for field-relative, false for robot-relative.
   * @param isOpenLoop    Whether to use closed-loop velocity control. Set to true to disable closed-loop.
   */
  public void drive(
      Translation2d translation, double rotation, boolean fieldRelative, boolean isOpenLoop)
  {
    drive(translation, rotation, fieldRelative, isOpenLoop, false);
  }

  /**
   * The primary method for controlling the drivebase. Takes a Translation2d and a rotation rate, and calculates and
   * commands module states accordingly. Can use either open-loop or closed-loop velocity control for the wheel
   * velocities. Also has field- and robot-relative modes, which affect how the translation vector is used.
   *
   * @param translation       {@link Translation2d} that is the commanded linear velocity of the robot, in meters per
   *                          second. In robot-relative mode, positive x is torwards the bow (front) and positive y is
   *                          torwards port (left). In field-relative mode, positive x is away from the alliance wall
   *                          (field North) and positive y is torwards the left wall when looking through the driver
   *                          station glass (field West).
   * @param rotation          Robot angular rate, in radians per second. CCW positive. Unaffected by field/robot
   *                          relativity.
   * @param fieldRelative     Drive mode. True for field-relative, false for robot-relative.
   * @param isOpenLoop        Whether to use closed-loop velocity control. Set to true to disable closed-loop.
   * @param headingCorrection Whether to correct heading when driving translationally. Set to true to enable.
   */
  public void drive(
      Translation2d translation, double rotation, boolean fieldRelative, boolean isOpenLoop, boolean headingCorrection)
  {
    // Creates a robot-relative ChassisSpeeds object, converting from field-relative speeds if
    // necessary.
    ChassisSpeeds velocity =
        fieldRelative
        ? ChassisSpeeds.fromFieldRelativeSpeeds(
            translation.getX(), translation.getY(), rotation, getYaw())
        : new ChassisSpeeds(translation.getX(), translation.getY(), rotation);

    // Heading Angular Velocity Deadband, might make a configuration option later.
    // Originally made by Team 1466 Webb Robotics.
    if (Math.abs(rotation) < 0.01 && headingCorrection)
    {
      velocity.omegaRadiansPerSecond =
          swerveController.headingCalculate(lastHeadingRadians, getYaw().getRadians());
    } else
    {
      lastHeadingRadians = getYaw().getRadians();
    }

    // Display commanded speed for testing
    if (SwerveDriveTelemetry.verbosity == TelemetryVerbosity.HIGH)
    {
      SmartDashboard.putString("RobotVelocity", velocity.toString());
    }
    if (SwerveDriveTelemetry.verbosity.ordinal() >= TelemetryVerbosity.HIGH.ordinal())
    {
      SwerveDriveTelemetry.desiredChassisSpeeds[1] = velocity.vyMetersPerSecond;
      SwerveDriveTelemetry.desiredChassisSpeeds[0] = velocity.vxMetersPerSecond;
      SwerveDriveTelemetry.desiredChassisSpeeds[2] = Math.toDegrees(velocity.omegaRadiansPerSecond);
    }

    // Calculate required module states via kinematics
    SwerveModuleState2[] swerveModuleStates = kinematics.toSwerveModuleStates(velocity);

    setRawModuleStates(swerveModuleStates, isOpenLoop);
  }

  /**
   * Set the module states (azimuth and velocity) directly. Used primarily for auto pathing.
   *
   * @param desiredStates A list of SwerveModuleStates to send to the modules.
   * @param isOpenLoop    Whether to use closed-loop velocity control. Set to true to disable closed-loop.
   */
  private void setRawModuleStates(SwerveModuleState2[] desiredStates, boolean isOpenLoop)
  {
    // Desaturates wheel speeds
    SwerveKinematics2.desaturateWheelSpeeds(desiredStates, swerveDriveConfiguration.maxSpeed);

    // Sets states
    for (SwerveModule module : swerveModules)
    {
      module.setDesiredState(desiredStates[module.moduleNumber], isOpenLoop, false);

      if (SwerveDriveTelemetry.verbosity.ordinal() >= TelemetryVerbosity.HIGH.ordinal())
      {
        SwerveDriveTelemetry.desiredStates[module.moduleNumber *
                                           2] = desiredStates[module.moduleNumber].angle.getDegrees();
        SwerveDriveTelemetry.desiredStates[(module.moduleNumber * 2) +
                                           1] = desiredStates[module.moduleNumber].speedMetersPerSecond;
      }
      if (SwerveDriveTelemetry.verbosity == TelemetryVerbosity.HIGH)
      {
        SmartDashboard.putNumber(
            "Module " + module.moduleNumber + " Speed Setpoint: ",
            desiredStates[module.moduleNumber].speedMetersPerSecond);
        SmartDashboard.putNumber(
            "Module " + module.moduleNumber + " Angle Setpoint: ",
            desiredStates[module.moduleNumber].angle.getDegrees());
      }
    }
  }

  /**
   * Set the module states (azimuth and velocity) directly. Used primarily for auto paths.
   *
   * @param desiredStates A list of SwerveModuleStates to send to the modules.
   * @param isOpenLoop    Whether to use closed-loop velocity control. Set to true to disable closed-loop.
   */
  public void setModuleStates(SwerveModuleState2[] desiredStates, boolean isOpenLoop)
  {
    setRawModuleStates(kinematics.toSwerveModuleStates(kinematics.toChassisSpeeds(desiredStates)), isOpenLoop);
  }

  /**
   * Set chassis speeds with closed-loop velocity control.
   *
   * @param chassisSpeeds Chassis speeds to set.
   */
  public void setChassisSpeeds(ChassisSpeeds chassisSpeeds)
  {
    SwerveDriveTelemetry.desiredChassisSpeeds[1] = chassisSpeeds.vyMetersPerSecond;
    SwerveDriveTelemetry.desiredChassisSpeeds[0] = chassisSpeeds.vxMetersPerSecond;
    SwerveDriveTelemetry.desiredChassisSpeeds[2] = Math.toDegrees(chassisSpeeds.omegaRadiansPerSecond);

    setRawModuleStates(kinematics.toSwerveModuleStates(chassisSpeeds), false);
  }

  /**
   * Gets the current pose (position and rotation) of the robot, as reported by odometry.
   *
   * @return The robot's pose
   */
  public Pose2d getPose()
  {
    return swerveDrivePoseEstimator.getEstimatedPosition();
  }

  /**
   * Gets the current pose (position and rotation) of the robot, as reported by odometry.
   *
   * @return The robot's pose
   */
  public Pose3dFix getPose3d()
  {
    return swerveDrivePoseEstimator.getEstimatedPosition3d();
  }


  /**
   * Gets the current field-relative velocity (x, y and omega) of the robot
   *
   * @return A ChassisSpeeds object of the current field-relative velocity
   */
  public ChassisSpeeds getFieldVelocity()
  {
    // ChassisSpeeds has a method to convert from field-relative to robot-relative speeds,
    // but not the reverse.  However, because this transform is a simple rotation, negating the
    // angle
    // given as the robot angle reverses the direction of rotation, and the conversion is reversed.
    return ChassisSpeeds.fromFieldRelativeSpeeds(
        kinematics.toChassisSpeeds(getStates()), getYaw().unaryMinus());
  }

  /**
   * Gets the current robot-relative velocity (x, y and omega) of the robot
   *
   * @return A ChassisSpeeds object of the current robot-relative velocity
   */
  public ChassisSpeeds getRobotVelocity()
  {
    return kinematics.toChassisSpeeds(getStates());
  }

  /**
   * Resets odometry to the given pose. Gyro angle and module positions do not need to be reset when calling this
   * method. However, if either gyro angle or module position is reset, this must be called in order for odometry to
   * keep working.
   *
   * @param pose The pose to set the odometry to
   */
  public void resetOdometry(Pose3d pose)
  {
    swerveDrivePoseEstimator.resetPosition(getGyroRotation3d(), getModuleStates(), pose);
    resetDriveEncoders();
  }

  /**
   * Post the trajectory to the field
   *
   * @param trajectory the trajectory to post.
   */
  public void postTrajectory(Trajectory trajectory)
  {
    if (SwerveDriveTelemetry.verbosity.ordinal() >= TelemetryVerbosity.LOW.ordinal())
    {
      field.getObject("Trajectory").setTrajectory(trajectory);
    }
  }

  /**
   * Gets the current module states (azimuth and velocity)
   *
   * @return A list of SwerveModuleStates containing the current module states
   */
  public SwerveModuleState2[] getStates()
  {
    SwerveModuleState2[] states = new SwerveModuleState2[swerveDriveConfiguration.moduleCount];
    for (SwerveModule module : swerveModules)
    {
      states[module.moduleNumber] = module.getState();
      if (invertOdometry)
      {
        states[module.moduleNumber].distanceMeters *= -1;
      }
    }
    return states;
  }

  /**
   * Gets the current module positions (azimuth and wheel position (meters)). Inverts the distance from each module if
   * {@link #invertOdometry} is true.
   *
   * @return A list of SwerveModuleState2s containg the current module positions
   */
  public SwerveModuleState2[] getModuleStates()
  {
    SwerveModuleState2[] states =
        new SwerveModuleState2[swerveDriveConfiguration.moduleCount];
    for (SwerveModule module : swerveModules)
    {
      states[module.moduleNumber] = module.getState();
      if (invertOdometry)
      {
        states[module.moduleNumber].speedMetersPerSecond *= -1;
      }
    }
    return states;
  }

  /**
   * Resets the gyro angle to zero and resets odometry to the same position, but facing toward 0.
   */
  public void zeroGyro()
  {
    // Resets the real gyro or the angle accumulator, depending on whether the robot is being
    // simulated
    if (!SwerveDriveTelemetry.isSimulation)
    {
      imu.setOffset(imu.getRawRotation3d());
    } else
    {
      simIMU.setAngle(0);
    }
    swerveController.lastAngleScalar = 0;
    lastHeadingRadians = 0;
    resetOdometry(new Pose3d(getPose3d().getTranslation(), new Rotation3d()));
  }

  /**
   * Gets the current yaw angle of the robot, as reported by the imu. CCW positive, not wrapped.
   *
   * @return The yaw as a {@link Rotation2d} angle
   */
  public Rotation2d getYaw()
  {
    // Read the imu if the robot is real or the accumulator if the robot is simulated.
    if (!SwerveDriveTelemetry.isSimulation)
    {
      return swerveDriveConfiguration.invertedIMU
             ? Rotation2d.fromRadians(imu.getRotation3d().unaryMinus().getZ())
             : Rotation2d.fromRadians(imu.getRotation3d().getZ());
    } else
    {
      return simIMU.getYaw();
    }
  }

  /**
   * Gets the current pitch angle of the robot, as reported by the imu.
   *
   * @return The heading as a {@link Rotation2d} angle
   */
  public Rotation2d getPitch()
  {
    // Read the imu if the robot is real or the accumulator if the robot is simulated.
    if (!SwerveDriveTelemetry.isSimulation)
    {
      return swerveDriveConfiguration.invertedIMU
             ? Rotation2d.fromRadians(imu.getRotation3d().unaryMinus().getY())
             : Rotation2d.fromRadians(imu.getRotation3d().getY());
    } else
    {
      return simIMU.getPitch();
    }
  }

  /**
   * Gets the current roll angle of the robot, as reported by the imu.
   *
   * @return The heading as a {@link Rotation2d} angle
   */
  public Rotation2d getRoll()
  {
    // Read the imu if the robot is real or the accumulator if the robot is simulated.
    if (!SwerveDriveTelemetry.isSimulation)
    {
      return swerveDriveConfiguration.invertedIMU
             ? Rotation2d.fromRadians(imu.getRotation3d().unaryMinus().getX())
             : Rotation2d.fromRadians(imu.getRotation3d().getX());
    } else
    {
      return simIMU.getRoll();
    }
  }

  /**
   * Gets the current gyro {@link Rotation3d} of the robot, as reported by the imu.
   *
   * @return The heading as a {@link Rotation3d} angle
   */
  public Rotation3d getGyroRotation3d()
  {
    // Read the imu if the robot is real or the accumulator if the robot is simulated.
    if (!SwerveDriveTelemetry.isSimulation)
    {
      return swerveDriveConfiguration.invertedIMU
             ? imu.getRotation3d().unaryMinus()
             : imu.getRotation3d();
    } else
    {
      return simIMU.getGyroRotation3d();
    }
  }

  /**
   * Gets current acceleration of the robot in m/s/s. If gyro unsupported returns empty.
   *
   * @return acceleration of the robot as a {@link Translation3d}
   */
  public Optional<Translation3d> getAccel()
  {
    if (!SwerveDriveTelemetry.isSimulation)
    {
      return imu.getAccel();
    } else
    {
      return simIMU.getAccel();
    }
  }

  /**
   * Sets the drive motors to brake/coast mode.
   *
   * @param brake True to set motors to brake mode, false for coast.
   */
  public void setMotorIdleMode(boolean brake)
  {
    for (SwerveModule swerveModule : swerveModules)
    {
      swerveModule.setMotorBrake(brake);
    }
  }

  /**
   * Point all modules toward the robot center, thus making the robot very difficult to move. Forcing the robot to keep
   * the current pose.
   */
  public void lockPose()
  {
    // Sets states
    for (SwerveModule swerveModule : swerveModules)
    {
      SwerveModuleState2 desiredState =
          new SwerveModuleState2(0, 0, 0, swerveModule.configuration.moduleLocation.getAngle(), 0);
      if (SwerveDriveTelemetry.verbosity.ordinal() >= TelemetryVerbosity.HIGH.ordinal())
      {
        SwerveDriveTelemetry.desiredStates[swerveModule.moduleNumber * 2] =
            desiredState.angle.getDegrees();
        SwerveDriveTelemetry.desiredStates[(swerveModule.moduleNumber * 2) + 1] =
            desiredState.speedMetersPerSecond;
      }
      swerveModule.setDesiredState(desiredState, false, true);

    }

    // Update kinematics because we are not using setModuleStates
    kinematics.toSwerveModuleStates(new ChassisSpeeds());
  }

  /**
   * Get the swerve module poses and on the field relative to the robot.
   *
   * @param robotPose Robot pose.
   * @return Swerve module poses.
   */
  public Pose2d[] getSwerveModulePoses(Pose2d robotPose)
  {
    Pose2d[]     poseArr = new Pose2d[swerveDriveConfiguration.moduleCount];
    List<Pose2d> poses   = new ArrayList<>();
    for (SwerveModule module : swerveModules)
    {
      poses.add(
          robotPose.plus(
              new Transform2d(module.configuration.moduleLocation, module.getState().angle)));
    }
    return poses.toArray(poseArr);
  }

  /**
   * Setup the swerve module feedforward.
   *
   * @param feedforward Feedforward for the drive motor on swerve modules.
   */
  public void replaceSwerveModuleFeedforward(SimpleMotorFeedforward feedforward)
  {
    for (SwerveModule swerveModule : swerveModules)
    {
      swerveModule.feedforward = feedforward;
    }
  }

  /**
   * Update odometry should be run every loop. Synchronizes module absolute encoders with relative encoders
   * periodically. In simulation mode will also post the pose of each module. Updates SmartDashboard with module encoder
   * readings and states.
   */
  public void updateOdometry()
  {
    // Update odometry
    swerveDrivePoseEstimator.update(getGyroRotation3d(), getModuleStates());

    // Update angle accumulator if the robot is simulated
    if (SwerveDriveTelemetry.verbosity.ordinal() >= TelemetryVerbosity.HIGH.ordinal())
    {
      Pose2d[] modulePoses = getSwerveModulePoses(swerveDrivePoseEstimator.getEstimatedPosition());
      if (SwerveDriveTelemetry.isSimulation)
      {
        simIMU.updateOdometry(
            kinematics,
            getStates(),
            modulePoses,
            field);
      }

      ChassisSpeeds measuredChassisSpeeds = getRobotVelocity();
      SwerveDriveTelemetry.measuredChassisSpeeds[1] = measuredChassisSpeeds.vyMetersPerSecond;
      SwerveDriveTelemetry.measuredChassisSpeeds[0] = measuredChassisSpeeds.vxMetersPerSecond;
      SwerveDriveTelemetry.measuredChassisSpeeds[2] = Math.toDegrees(measuredChassisSpeeds.omegaRadiansPerSecond);
      SwerveDriveTelemetry.robotRotation = getYaw().getDegrees();
    }

    if (SwerveDriveTelemetry.verbosity.ordinal() >= TelemetryVerbosity.LOW.ordinal())
    {
      field.setRobotPose(swerveDrivePoseEstimator.getEstimatedPosition());
    }

    double sumOmega = 0;
    for (SwerveModule module : swerveModules)
    {
      SwerveModuleState2 moduleState = module.getState();
      sumOmega += Math.abs(moduleState.omegaRadPerSecond);
      if (SwerveDriveTelemetry.verbosity == TelemetryVerbosity.HIGH)
      {
        SmartDashboard.putNumber(
            "Module" + module.moduleNumber + "Relative Encoder", module.getRelativePosition());
        SmartDashboard.putNumber(
            "Module" + module.moduleNumber + "Absolute Encoder", module.getAbsolutePosition());
      }
      if (SwerveDriveTelemetry.verbosity.ordinal() >= TelemetryVerbosity.HIGH.ordinal())
      {
        SwerveDriveTelemetry.measuredStates[module.moduleNumber * 2] = moduleState.angle.getDegrees();
        SwerveDriveTelemetry.measuredStates[(module.moduleNumber * 2) + 1] = moduleState.speedMetersPerSecond;
      }
    }

    // If the robot isn't moving synchronize the encoders every 100ms (Inspired by democrat's SDS
    // lib)
    // To ensure that everytime we initialize it works.
    if (sumOmega <= .01 && ++moduleSynchronizationCounter > 5)
    {
      synchronizeModuleEncoders();
      moduleSynchronizationCounter = 0;
    }

    if (SwerveDriveTelemetry.verbosity.ordinal() >= TelemetryVerbosity.HIGH.ordinal())
    {
      SwerveDriveTelemetry.updateData();
    }
  }

  /**
   * Synchronize angle motor integrated encoders with data from absolute encoders.
   */
  public void synchronizeModuleEncoders()
  {
    for (SwerveModule module : swerveModules)
    {
      module.queueSynchronizeEncoders();
    }
  }

  /**
   * Add a vision measurement to the {@link SwerveDrivePoseEstimator} and update the {@link SwerveIMU} gyro reading with
   * the given timestamp of the vision measurement.
   *
   * @param robotPose       Robot {@link Pose2d} as measured by vision.
   * @param timestamp       Timestamp the measurement was taken as time since startup, should be taken from
   *                        {@link Timer#getFPGATimestamp()} or similar sources.
   * @param soft            Add vision estimate using the
   *                        {@link SwerveDrivePoseEstimator#addVisionMeasurement(Pose3d, double)} function, or hard
   *                        reset odometry with the given position with
   *                        {@link SwerveDrivePoseEstimator#resetPosition(Rotation2d,
   *                        SwerveModuleState2[], Pose2d)}.
   * @param trustWorthiness Trust level of vision reading when using a soft measurement, used to multiply the standard
   *                        deviation. Set to 1 for full trust.
   */
  public void addVisionMeasurement(Pose3d robotPose, double timestamp, boolean soft, double trustWorthiness)
  {
    if (soft)
    {
      swerveDrivePoseEstimator.addVisionMeasurement(robotPose, timestamp,
                                                    visionMeasurementStdDevs.times(1.0 / trustWorthiness));
    } else
    {
      swerveDrivePoseEstimator.resetPosition(robotPose.getRotation(), getModuleStates(), robotPose);
      resetDriveEncoders();
    }
<<<<<<< HEAD

    if (!SwerveDriveTelemetry.isSimulation)
    {
      imu.setOffset(swerveDrivePoseEstimator.getEstimatedPosition3d().getRotation());
      // Yaw reset recommended by Team 1622
    } else
    {
      simIMU.setAngle(swerveDrivePoseEstimator.getEstimatedPosition3d().getRotation().getZ());
    }
  }

  /**
   * Reset the drive encoders to 0 for all swerve modules.
   */
  public void resetDriveEncoders()
  {
    for (SwerveModule module : swerveModules)
    {
      module.resetEncoder();
    }
=======
>>>>>>> 9dda2834
  }

  /**
   * Set the expected gyroscope angle using a {@link Rotation3d} object. To reset gyro, set to a new
   * {@link Rotation3d}.
   *
   * @param gyro expected gyroscope angle.
   */
  public void setGyro(Rotation3d gyro)
  {
    imu.setOffset(imu.getRawRotation3d().minus(gyro));
  }

  /**
   * Reset the drive encoders on the robot, useful when manually resetting the robot without a reboot, like in
   * autonomous.
   */
  public void resetEncoders()
  {
    for (SwerveModule module : swerveModules)
    {
      module.configuration.driveMotor.setPosition(0);
    }
  }

}<|MERGE_RESOLUTION|>--- conflicted
+++ resolved
@@ -3,6 +3,7 @@
 import edu.wpi.first.math.Matrix;
 import edu.wpi.first.math.VecBuilder;
 import edu.wpi.first.math.controller.SimpleMotorFeedforward;
+import edu.wpi.first.math.estimator.SwerveDrivePoseEstimator;
 import edu.wpi.first.math.geometry.Pose2d;
 import edu.wpi.first.math.geometry.Pose3d;
 import edu.wpi.first.math.geometry.Rotation2d;
@@ -11,6 +12,7 @@
 import edu.wpi.first.math.geometry.Translation2d;
 import edu.wpi.first.math.geometry.Translation3d;
 import edu.wpi.first.math.kinematics.ChassisSpeeds;
+import edu.wpi.first.math.kinematics.SwerveModulePosition;
 import edu.wpi.first.math.numbers.N1;
 import edu.wpi.first.math.numbers.N4;
 import edu.wpi.first.math.trajectory.Trajectory;
@@ -64,6 +66,11 @@
    */
   public        SwerveController         swerveController;
   /**
+   * Trustworthiness of the internal model of how motors should be moving Measured in expected standard deviation
+   * (meters of position and degrees of rotation)
+   */
+  public        Matrix<N3, N1>           stateStdDevs                 = VecBuilder.fill(0.1, 0.1, 0.1);
+  /**
    * Trustworthiness of the vision system Measured in expected standard deviation (meters of position and degrees of
    * rotation)
    */
@@ -360,7 +367,6 @@
   public void resetOdometry(Pose3d pose)
   {
     swerveDrivePoseEstimator.resetPosition(getGyroRotation3d(), getModuleStates(), pose);
-    resetDriveEncoders();
   }
 
   /**
@@ -702,31 +708,7 @@
     } else
     {
       swerveDrivePoseEstimator.resetPosition(robotPose.getRotation(), getModuleStates(), robotPose);
-      resetDriveEncoders();
-    }
-<<<<<<< HEAD
-
-    if (!SwerveDriveTelemetry.isSimulation)
-    {
-      imu.setOffset(swerveDrivePoseEstimator.getEstimatedPosition3d().getRotation());
-      // Yaw reset recommended by Team 1622
-    } else
-    {
-      simIMU.setAngle(swerveDrivePoseEstimator.getEstimatedPosition3d().getRotation().getZ());
-    }
-  }
-
-  /**
-   * Reset the drive encoders to 0 for all swerve modules.
-   */
-  public void resetDriveEncoders()
-  {
-    for (SwerveModule module : swerveModules)
-    {
-      module.resetEncoder();
-    }
-=======
->>>>>>> 9dda2834
+    }
   }
 
   /**
