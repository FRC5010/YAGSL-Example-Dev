{
    "enableCppIntellisense": false,
    "currentLanguage": "java",
<<<<<<< HEAD
    "projectYear": "2024",
    "teamNumber": 5010
=======
    "projectYear": "2025beta",
    "teamNumber": 3481
>>>>>>> 1d5b1735
}<|MERGE_RESOLUTION|>--- conflicted
+++ resolved
@@ -1,11 +1,6 @@
 {
     "enableCppIntellisense": false,
     "currentLanguage": "java",
-<<<<<<< HEAD
-    "projectYear": "2024",
-    "teamNumber": 5010
-=======
     "projectYear": "2025beta",
     "teamNumber": 3481
->>>>>>> 1d5b1735
 }